--- conflicted
+++ resolved
@@ -1183,11 +1183,7 @@
 		if result.IsNull(i) {
 			continue
 		}
-<<<<<<< HEAD
-		i64s[i] = int64(types.CompareString(leftBuf.GetString(i), rightBuf.GetString(i), b.tp.Collate))
-=======
 		i64s[i] = int64(types.CompareString(leftBuf.GetString(i), rightBuf.GetString(i), b.tp.Collate, b.tp.Flen))
->>>>>>> 143b3bd7
 	}
 	return nil
 }
