// Copyright 2017 PingCAP, Inc.
//
// Licensed under the Apache License, Version 2.0 (the "License");
// you may not use this file except in compliance with the License.
// You may obtain a copy of the License at
//
//     http://www.apache.org/licenses/LICENSE-2.0
//
// Unless required by applicable law or agreed to in writing, software
// distributed under the License is distributed on an "AS IS" BASIS,
// See the License for the specific language governing permissions and
// limitations under the License.

package expression

import "C"
import (
	"math"

	"github.com/pingcap/parser/ast"
	"github.com/pingcap/parser/mysql"
	"github.com/pingcap/parser/opcode"
	"github.com/pingcap/parser/terror"
	"github.com/pingcap/tidb/sessionctx"
	"github.com/pingcap/tidb/types"
	"github.com/pingcap/tidb/types/json"
	"github.com/pingcap/tidb/util/chunk"
	"github.com/pingcap/tipb/go-tipb"
)

var (
	_ functionClass = &coalesceFunctionClass{}
	_ functionClass = &greatestFunctionClass{}
	_ functionClass = &leastFunctionClass{}
	_ functionClass = &intervalFunctionClass{}
	_ functionClass = &compareFunctionClass{}
)

var (
	_ builtinFunc = &builtinCoalesceIntSig{}
	_ builtinFunc = &builtinCoalesceRealSig{}
	_ builtinFunc = &builtinCoalesceDecimalSig{}
	_ builtinFunc = &builtinCoalesceStringSig{}
	_ builtinFunc = &builtinCoalesceTimeSig{}
	_ builtinFunc = &builtinCoalesceDurationSig{}

	_ builtinFunc = &builtinGreatestIntSig{}
	_ builtinFunc = &builtinGreatestRealSig{}
	_ builtinFunc = &builtinGreatestDecimalSig{}
	_ builtinFunc = &builtinGreatestStringSig{}
	_ builtinFunc = &builtinGreatestTimeSig{}
	_ builtinFunc = &builtinLeastIntSig{}
	_ builtinFunc = &builtinLeastRealSig{}
	_ builtinFunc = &builtinLeastDecimalSig{}
	_ builtinFunc = &builtinLeastStringSig{}
	_ builtinFunc = &builtinLeastTimeSig{}
	_ builtinFunc = &builtinIntervalIntSig{}
	_ builtinFunc = &builtinIntervalRealSig{}

	_ builtinFunc = &builtinLTIntSig{}
	_ builtinFunc = &builtinLTRealSig{}
	_ builtinFunc = &builtinLTDecimalSig{}
	_ builtinFunc = &builtinLTStringSig{}
	_ builtinFunc = &builtinLTDurationSig{}
	_ builtinFunc = &builtinLTTimeSig{}

	_ builtinFunc = &builtinLEIntSig{}
	_ builtinFunc = &builtinLERealSig{}
	_ builtinFunc = &builtinLEDecimalSig{}
	_ builtinFunc = &builtinLEStringSig{}
	_ builtinFunc = &builtinLEDurationSig{}
	_ builtinFunc = &builtinLETimeSig{}

	_ builtinFunc = &builtinGTIntSig{}
	_ builtinFunc = &builtinGTRealSig{}
	_ builtinFunc = &builtinGTDecimalSig{}
	_ builtinFunc = &builtinGTStringSig{}
	_ builtinFunc = &builtinGTTimeSig{}
	_ builtinFunc = &builtinGTDurationSig{}

	_ builtinFunc = &builtinGEIntSig{}
	_ builtinFunc = &builtinGERealSig{}
	_ builtinFunc = &builtinGEDecimalSig{}
	_ builtinFunc = &builtinGEStringSig{}
	_ builtinFunc = &builtinGETimeSig{}
	_ builtinFunc = &builtinGEDurationSig{}

	_ builtinFunc = &builtinNEIntSig{}
	_ builtinFunc = &builtinNERealSig{}
	_ builtinFunc = &builtinNEDecimalSig{}
	_ builtinFunc = &builtinNEStringSig{}
	_ builtinFunc = &builtinNETimeSig{}
	_ builtinFunc = &builtinNEDurationSig{}

	_ builtinFunc = &builtinNullEQIntSig{}
	_ builtinFunc = &builtinNullEQRealSig{}
	_ builtinFunc = &builtinNullEQDecimalSig{}
	_ builtinFunc = &builtinNullEQStringSig{}
	_ builtinFunc = &builtinNullEQTimeSig{}
	_ builtinFunc = &builtinNullEQDurationSig{}
)

// coalesceFunctionClass returns the first non-NULL value in the list,
// or NULL if there are no non-NULL values.
type coalesceFunctionClass struct {
	baseFunctionClass
}

func (c *coalesceFunctionClass) getFunction(ctx sessionctx.Context, args []Expression) (sig builtinFunc, err error) {
	if err = c.verifyArgs(args); err != nil {
		return nil, err
	}

	fieldTps := make([]*types.FieldType, 0, len(args))
	for _, arg := range args {
		fieldTps = append(fieldTps, arg.GetType())
	}

	// Use the aggregated field type as retType.
	resultFieldType := types.AggFieldType(fieldTps)
	resultEvalType := types.AggregateEvalType(fieldTps, &resultFieldType.Flag)
	retEvalTp := resultFieldType.EvalType()

	fieldEvalTps := make([]types.EvalType, 0, len(args))
	for range args {
		fieldEvalTps = append(fieldEvalTps, retEvalTp)
	}

	bf := newBaseBuiltinFuncWithTp(ctx, args, retEvalTp, fieldEvalTps...)

	bf.tp.Flag |= resultFieldType.Flag
	resultFieldType.Flen, resultFieldType.Decimal = 0, types.UnspecifiedLength

	// Set retType to BINARY(0) if all arguments are of type NULL.
	if resultFieldType.Tp == mysql.TypeNull {
		types.SetBinChsClnFlag(bf.tp)
	} else {
		maxIntLen := 0
		maxFlen := 0

		// Find the max length of field in `maxFlen`,
		// and max integer-part length in `maxIntLen`.
		for _, argTp := range fieldTps {
			if argTp.Decimal > resultFieldType.Decimal {
				resultFieldType.Decimal = argTp.Decimal
			}
			argIntLen := argTp.Flen
			if argTp.Decimal > 0 {
				argIntLen -= argTp.Decimal + 1
			}

			// Reduce the sign bit if it is a signed integer/decimal
			if !mysql.HasUnsignedFlag(argTp.Flag) {
				argIntLen--
			}
			if argIntLen > maxIntLen {
				maxIntLen = argIntLen
			}
			if argTp.Flen > maxFlen || argTp.Flen == types.UnspecifiedLength {
				maxFlen = argTp.Flen
			}
		}
		// For integer, field length = maxIntLen + (1/0 for sign bit)
		// For decimal, field length = maxIntLen + maxDecimal + (1/0 for sign bit)
		if resultEvalType == types.ETInt || resultEvalType == types.ETDecimal {
			resultFieldType.Flen = maxIntLen + resultFieldType.Decimal
			if resultFieldType.Decimal > 0 {
				resultFieldType.Flen++
			}
			if !mysql.HasUnsignedFlag(resultFieldType.Flag) {
				resultFieldType.Flen++
			}
			bf.tp = resultFieldType
		} else {
			bf.tp.Flen = maxFlen
		}
		// Set the field length to maxFlen for other types.
		if bf.tp.Flen > mysql.MaxDecimalWidth {
			bf.tp.Flen = mysql.MaxDecimalWidth
		}
	}

	switch retEvalTp {
	case types.ETInt:
		sig = &builtinCoalesceIntSig{bf}
		sig.setPbCode(tipb.ScalarFuncSig_CoalesceInt)
	case types.ETReal:
		sig = &builtinCoalesceRealSig{bf}
		sig.setPbCode(tipb.ScalarFuncSig_CoalesceReal)
	case types.ETDecimal:
		sig = &builtinCoalesceDecimalSig{bf}
		sig.setPbCode(tipb.ScalarFuncSig_CoalesceDecimal)
	case types.ETString:
		sig = &builtinCoalesceStringSig{bf}
		sig.setPbCode(tipb.ScalarFuncSig_CoalesceString)
	case types.ETDatetime, types.ETTimestamp:
		sig = &builtinCoalesceTimeSig{bf}
		sig.setPbCode(tipb.ScalarFuncSig_CoalesceTime)
	case types.ETDuration:
		bf.tp.Decimal, err = getExpressionFsp(ctx, args[0])
		if err != nil {
			return nil, err
		}
		sig = &builtinCoalesceDurationSig{bf}
		sig.setPbCode(tipb.ScalarFuncSig_CoalesceDuration)
	case types.ETJson:
		sig = &builtinCoalesceJSONSig{bf}
		sig.setPbCode(tipb.ScalarFuncSig_CoalesceJson)
	}

	return sig, nil
}

// builtinCoalesceIntSig is builtin function coalesce signature which return type int
// See http://dev.mysql.com/doc/refman/5.7/en/comparison-operators.html#function_coalesce
type builtinCoalesceIntSig struct {
	baseBuiltinFunc
}

func (b *builtinCoalesceIntSig) Clone() builtinFunc {
	newSig := &builtinCoalesceIntSig{}
	newSig.cloneFrom(&b.baseBuiltinFunc)
	return newSig
}

func (b *builtinCoalesceIntSig) evalInt(row chunk.Row) (res int64, isNull bool, err error) {
	for _, a := range b.getArgs() {
		res, isNull, err = a.EvalInt(b.ctx, row)
		if err != nil || !isNull {
			break
		}
	}
	return res, isNull, err
}

// builtinCoalesceRealSig is builtin function coalesce signature which return type real
// See http://dev.mysql.com/doc/refman/5.7/en/comparison-operators.html#function_coalesce
type builtinCoalesceRealSig struct {
	baseBuiltinFunc
}

func (b *builtinCoalesceRealSig) Clone() builtinFunc {
	newSig := &builtinCoalesceRealSig{}
	newSig.cloneFrom(&b.baseBuiltinFunc)
	return newSig
}

func (b *builtinCoalesceRealSig) evalReal(row chunk.Row) (res float64, isNull bool, err error) {
	for _, a := range b.getArgs() {
		res, isNull, err = a.EvalReal(b.ctx, row)
		if err != nil || !isNull {
			break
		}
	}
	return res, isNull, err
}

// builtinCoalesceDecimalSig is builtin function coalesce signature which return type Decimal
// See http://dev.mysql.com/doc/refman/5.7/en/comparison-operators.html#function_coalesce
type builtinCoalesceDecimalSig struct {
	baseBuiltinFunc
}

func (b *builtinCoalesceDecimalSig) Clone() builtinFunc {
	newSig := &builtinCoalesceDecimalSig{}
	newSig.cloneFrom(&b.baseBuiltinFunc)
	return newSig
}

func (b *builtinCoalesceDecimalSig) evalDecimal(row chunk.Row) (res *types.MyDecimal, isNull bool, err error) {
	for _, a := range b.getArgs() {
		res, isNull, err = a.EvalDecimal(b.ctx, row)
		if err != nil || !isNull {
			break
		}
	}
	return res, isNull, err
}

// builtinCoalesceStringSig is builtin function coalesce signature which return type string
// See http://dev.mysql.com/doc/refman/5.7/en/comparison-operators.html#function_coalesce
type builtinCoalesceStringSig struct {
	baseBuiltinFunc
}

func (b *builtinCoalesceStringSig) Clone() builtinFunc {
	newSig := &builtinCoalesceStringSig{}
	newSig.cloneFrom(&b.baseBuiltinFunc)
	return newSig
}

func (b *builtinCoalesceStringSig) evalString(row chunk.Row) (res string, isNull bool, err error) {
	for _, a := range b.getArgs() {
		res, isNull, err = a.EvalString(b.ctx, row)
		if err != nil || !isNull {
			break
		}
	}
	return res, isNull, err
}

// builtinCoalesceTimeSig is builtin function coalesce signature which return type time
// See http://dev.mysql.com/doc/refman/5.7/en/comparison-operators.html#function_coalesce
type builtinCoalesceTimeSig struct {
	baseBuiltinFunc
}

func (b *builtinCoalesceTimeSig) Clone() builtinFunc {
	newSig := &builtinCoalesceTimeSig{}
	newSig.cloneFrom(&b.baseBuiltinFunc)
	return newSig
}

func (b *builtinCoalesceTimeSig) evalTime(row chunk.Row) (res types.Time, isNull bool, err error) {
	for _, a := range b.getArgs() {
		res, isNull, err = a.EvalTime(b.ctx, row)
		if err != nil || !isNull {
			break
		}
	}
	return res, isNull, err
}

// builtinCoalesceDurationSig is builtin function coalesce signature which return type duration
// See http://dev.mysql.com/doc/refman/5.7/en/comparison-operators.html#function_coalesce
type builtinCoalesceDurationSig struct {
	baseBuiltinFunc
}

func (b *builtinCoalesceDurationSig) Clone() builtinFunc {
	newSig := &builtinCoalesceDurationSig{}
	newSig.cloneFrom(&b.baseBuiltinFunc)
	return newSig
}

func (b *builtinCoalesceDurationSig) evalDuration(row chunk.Row) (res types.Duration, isNull bool, err error) {
	for _, a := range b.getArgs() {
		res, isNull, err = a.EvalDuration(b.ctx, row)
		if err != nil || !isNull {
			break
		}
	}
	return res, isNull, err
}

// builtinCoalesceJSONSig is builtin function coalesce signature which return type json.
// See http://dev.mysql.com/doc/refman/5.7/en/comparison-operators.html#function_coalesce
type builtinCoalesceJSONSig struct {
	baseBuiltinFunc
}

func (b *builtinCoalesceJSONSig) Clone() builtinFunc {
	newSig := &builtinCoalesceJSONSig{}
	newSig.cloneFrom(&b.baseBuiltinFunc)
	return newSig
}

func (b *builtinCoalesceJSONSig) evalJSON(row chunk.Row) (res json.BinaryJSON, isNull bool, err error) {
	for _, a := range b.getArgs() {
		res, isNull, err = a.EvalJSON(b.ctx, row)
		if err != nil || !isNull {
			break
		}
	}
	return res, isNull, err
}

// temporalWithDateAsNumEvalType makes DATE, DATETIME, TIMESTAMP pretend to be numbers rather than strings.
func temporalWithDateAsNumEvalType(argTp *types.FieldType) (argEvalType types.EvalType, isStr bool, isTemporalWithDate bool) {
	argEvalType = argTp.EvalType()
	isStr, isTemporalWithDate = argEvalType.IsStringKind(), types.IsTemporalWithDate(argTp.Tp)
	if !isTemporalWithDate {
		return
	}
	if argTp.Decimal > 0 {
		argEvalType = types.ETDecimal
	} else {
		argEvalType = types.ETInt
	}
	return
}

// GetCmpTp4MinMax gets compare type for GREATEST and LEAST and BETWEEN (mainly for datetime).
func GetCmpTp4MinMax(args []Expression) (argTp types.EvalType) {
	datetimeFound, isAllStr := false, true
	cmpEvalType, isStr, isTemporalWithDate := temporalWithDateAsNumEvalType(args[0].GetType())
	if !isStr {
		isAllStr = false
	}
	if isTemporalWithDate {
		datetimeFound = true
	}
	lft := args[0].GetType()
	for i := range args {
		rft := args[i].GetType()
		var tp types.EvalType
		tp, isStr, isTemporalWithDate = temporalWithDateAsNumEvalType(rft)
		if isTemporalWithDate {
			datetimeFound = true
		}
		if !isStr {
			isAllStr = false
		}
		cmpEvalType = getBaseCmpType(cmpEvalType, tp, lft, rft)
		lft = rft
	}
	argTp = cmpEvalType
	if cmpEvalType.IsStringKind() {
		argTp = types.ETString
	}
	if isAllStr && datetimeFound {
		argTp = types.ETDatetime
	}
	return argTp
}

type greatestFunctionClass struct {
	baseFunctionClass
}

func (c *greatestFunctionClass) getFunction(ctx sessionctx.Context, args []Expression) (sig builtinFunc, err error) {
	if err = c.verifyArgs(args); err != nil {
		return nil, err
	}
	tp, cmpAsDatetime := GetCmpTp4MinMax(args), false
	if tp == types.ETDatetime {
		cmpAsDatetime = true
		tp = types.ETString
	}
	argTps := make([]types.EvalType, len(args))
	for i := range args {
		argTps[i] = tp
	}
	bf := newBaseBuiltinFuncWithTp(ctx, args, tp, argTps...)
	if cmpAsDatetime {
		tp = types.ETDatetime
	}
	switch tp {
	case types.ETInt:
		sig = &builtinGreatestIntSig{bf}
		sig.setPbCode(tipb.ScalarFuncSig_GreatestInt)
	case types.ETReal:
		sig = &builtinGreatestRealSig{bf}
		sig.setPbCode(tipb.ScalarFuncSig_GreatestReal)
	case types.ETDecimal:
		sig = &builtinGreatestDecimalSig{bf}
		sig.setPbCode(tipb.ScalarFuncSig_GreatestDecimal)
	case types.ETString:
		sig = &builtinGreatestStringSig{bf}
		sig.setPbCode(tipb.ScalarFuncSig_GreatestString)
	case types.ETDatetime:
		sig = &builtinGreatestTimeSig{bf}
		sig.setPbCode(tipb.ScalarFuncSig_GreatestTime)
	}
	return sig, nil
}

type builtinGreatestIntSig struct {
	baseBuiltinFunc
}

func (b *builtinGreatestIntSig) Clone() builtinFunc {
	newSig := &builtinGreatestIntSig{}
	newSig.cloneFrom(&b.baseBuiltinFunc)
	return newSig
}

// evalInt evals a builtinGreatestIntSig.
// See http://dev.mysql.com/doc/refman/5.7/en/comparison-operators.html#function_greatest
func (b *builtinGreatestIntSig) evalInt(row chunk.Row) (max int64, isNull bool, err error) {
	max, isNull, err = b.args[0].EvalInt(b.ctx, row)
	if isNull || err != nil {
		return max, isNull, err
	}
	for i := 1; i < len(b.args); i++ {
		var v int64
		v, isNull, err = b.args[i].EvalInt(b.ctx, row)
		if isNull || err != nil {
			return max, isNull, err
		}
		if v > max {
			max = v
		}
	}
	return
}

type builtinGreatestRealSig struct {
	baseBuiltinFunc
}

func (b *builtinGreatestRealSig) Clone() builtinFunc {
	newSig := &builtinGreatestRealSig{}
	newSig.cloneFrom(&b.baseBuiltinFunc)
	return newSig
}

// evalReal evals a builtinGreatestRealSig.
// See http://dev.mysql.com/doc/refman/5.7/en/comparison-operators.html#function_greatest
func (b *builtinGreatestRealSig) evalReal(row chunk.Row) (max float64, isNull bool, err error) {
	max, isNull, err = b.args[0].EvalReal(b.ctx, row)
	if isNull || err != nil {
		return max, isNull, err
	}
	for i := 1; i < len(b.args); i++ {
		var v float64
		v, isNull, err = b.args[i].EvalReal(b.ctx, row)
		if isNull || err != nil {
			return max, isNull, err
		}
		if v > max {
			max = v
		}
	}
	return
}

type builtinGreatestDecimalSig struct {
	baseBuiltinFunc
}

func (b *builtinGreatestDecimalSig) Clone() builtinFunc {
	newSig := &builtinGreatestDecimalSig{}
	newSig.cloneFrom(&b.baseBuiltinFunc)
	return newSig
}

// evalDecimal evals a builtinGreatestDecimalSig.
// See http://dev.mysql.com/doc/refman/5.7/en/comparison-operators.html#function_greatest
func (b *builtinGreatestDecimalSig) evalDecimal(row chunk.Row) (max *types.MyDecimal, isNull bool, err error) {
	max, isNull, err = b.args[0].EvalDecimal(b.ctx, row)
	if isNull || err != nil {
		return max, isNull, err
	}
	for i := 1; i < len(b.args); i++ {
		var v *types.MyDecimal
		v, isNull, err = b.args[i].EvalDecimal(b.ctx, row)
		if isNull || err != nil {
			return max, isNull, err
		}
		if v.Compare(max) > 0 {
			max = v
		}
	}
	return
}

type builtinGreatestStringSig struct {
	baseBuiltinFunc
}

func (b *builtinGreatestStringSig) Clone() builtinFunc {
	newSig := &builtinGreatestStringSig{}
	newSig.cloneFrom(&b.baseBuiltinFunc)
	return newSig
}

// evalString evals a builtinGreatestStringSig.
// See http://dev.mysql.com/doc/refman/5.7/en/comparison-operators.html#function_greatest
func (b *builtinGreatestStringSig) evalString(row chunk.Row) (max string, isNull bool, err error) {
	max, isNull, err = b.args[0].EvalString(b.ctx, row)
	if isNull || err != nil {
		return max, isNull, err
	}
	for i := 1; i < len(b.args); i++ {
		var v string
		v, isNull, err = b.args[i].EvalString(b.ctx, row)
		if isNull || err != nil {
			return max, isNull, err
		}
<<<<<<< HEAD
		if types.CompareString(v, max, b.tp.Collate) > 0 {
=======
		if types.CompareString(v, max, b.tp.Collate, b.tp.Flen) > 0 {
>>>>>>> 143b3bd7
			max = v
		}
	}
	return
}

type builtinGreatestTimeSig struct {
	baseBuiltinFunc
}

func (b *builtinGreatestTimeSig) Clone() builtinFunc {
	newSig := &builtinGreatestTimeSig{}
	newSig.cloneFrom(&b.baseBuiltinFunc)
	return newSig
}

// evalString evals a builtinGreatestTimeSig.
// See http://dev.mysql.com/doc/refman/5.7/en/comparison-operators.html#function_greatest
func (b *builtinGreatestTimeSig) evalString(row chunk.Row) (_ string, isNull bool, err error) {
	var (
		v string
		t types.Time
	)
	max := types.ZeroDatetime
	sc := b.ctx.GetSessionVars().StmtCtx
	for i := 0; i < len(b.args); i++ {
		v, isNull, err = b.args[i].EvalString(b.ctx, row)
		if isNull || err != nil {
			return "", true, err
		}
		t, err = types.ParseDatetime(sc, v)
		if err != nil {
			if err = handleInvalidTimeError(b.ctx, err); err != nil {
				return v, true, err
			}
			continue
		}
		if t.Compare(max) > 0 {
			max = t
		}
	}
	return max.String(), false, nil
}

type leastFunctionClass struct {
	baseFunctionClass
}

func (c *leastFunctionClass) getFunction(ctx sessionctx.Context, args []Expression) (sig builtinFunc, err error) {
	if err = c.verifyArgs(args); err != nil {
		return nil, err
	}
	tp, cmpAsDatetime := GetCmpTp4MinMax(args), false
	if tp == types.ETDatetime {
		cmpAsDatetime = true
		tp = types.ETString
	}
	argTps := make([]types.EvalType, len(args))
	for i := range args {
		argTps[i] = tp
	}
	bf := newBaseBuiltinFuncWithTp(ctx, args, tp, argTps...)
	if cmpAsDatetime {
		tp = types.ETDatetime
	}
	switch tp {
	case types.ETInt:
		sig = &builtinLeastIntSig{bf}
		sig.setPbCode(tipb.ScalarFuncSig_LeastInt)
	case types.ETReal:
		sig = &builtinLeastRealSig{bf}
		sig.setPbCode(tipb.ScalarFuncSig_LeastReal)
	case types.ETDecimal:
		sig = &builtinLeastDecimalSig{bf}
		sig.setPbCode(tipb.ScalarFuncSig_LeastDecimal)
	case types.ETString:
		sig = &builtinLeastStringSig{bf}
		sig.setPbCode(tipb.ScalarFuncSig_LeastString)
	case types.ETDatetime:
		sig = &builtinLeastTimeSig{bf}
		sig.setPbCode(tipb.ScalarFuncSig_LeastTime)
	}
	return sig, nil
}

type builtinLeastIntSig struct {
	baseBuiltinFunc
}

func (b *builtinLeastIntSig) Clone() builtinFunc {
	newSig := &builtinLeastIntSig{}
	newSig.cloneFrom(&b.baseBuiltinFunc)
	return newSig
}

// evalInt evals a builtinLeastIntSig.
// See http://dev.mysql.com/doc/refman/5.7/en/comparison-operators.html#function_least
func (b *builtinLeastIntSig) evalInt(row chunk.Row) (min int64, isNull bool, err error) {
	min, isNull, err = b.args[0].EvalInt(b.ctx, row)
	if isNull || err != nil {
		return min, isNull, err
	}
	for i := 1; i < len(b.args); i++ {
		var v int64
		v, isNull, err = b.args[i].EvalInt(b.ctx, row)
		if isNull || err != nil {
			return min, isNull, err
		}
		if v < min {
			min = v
		}
	}
	return
}

type builtinLeastRealSig struct {
	baseBuiltinFunc
}

func (b *builtinLeastRealSig) Clone() builtinFunc {
	newSig := &builtinLeastRealSig{}
	newSig.cloneFrom(&b.baseBuiltinFunc)
	return newSig
}

// evalReal evals a builtinLeastRealSig.
// See http://dev.mysql.com/doc/refman/5.7/en/comparison-operators.html#functionleast
func (b *builtinLeastRealSig) evalReal(row chunk.Row) (min float64, isNull bool, err error) {
	min, isNull, err = b.args[0].EvalReal(b.ctx, row)
	if isNull || err != nil {
		return min, isNull, err
	}
	for i := 1; i < len(b.args); i++ {
		var v float64
		v, isNull, err = b.args[i].EvalReal(b.ctx, row)
		if isNull || err != nil {
			return min, isNull, err
		}
		if v < min {
			min = v
		}
	}
	return
}

type builtinLeastDecimalSig struct {
	baseBuiltinFunc
}

func (b *builtinLeastDecimalSig) Clone() builtinFunc {
	newSig := &builtinLeastDecimalSig{}
	newSig.cloneFrom(&b.baseBuiltinFunc)
	return newSig
}

// evalDecimal evals a builtinLeastDecimalSig.
// See http://dev.mysql.com/doc/refman/5.7/en/comparison-operators.html#functionleast
func (b *builtinLeastDecimalSig) evalDecimal(row chunk.Row) (min *types.MyDecimal, isNull bool, err error) {
	min, isNull, err = b.args[0].EvalDecimal(b.ctx, row)
	if isNull || err != nil {
		return min, isNull, err
	}
	for i := 1; i < len(b.args); i++ {
		var v *types.MyDecimal
		v, isNull, err = b.args[i].EvalDecimal(b.ctx, row)
		if isNull || err != nil {
			return min, isNull, err
		}
		if v.Compare(min) < 0 {
			min = v
		}
	}
	return
}

type builtinLeastStringSig struct {
	baseBuiltinFunc
}

func (b *builtinLeastStringSig) Clone() builtinFunc {
	newSig := &builtinLeastStringSig{}
	newSig.cloneFrom(&b.baseBuiltinFunc)
	return newSig
}

// evalString evals a builtinLeastStringSig.
// See http://dev.mysql.com/doc/refman/5.7/en/comparison-operators.html#functionleast
func (b *builtinLeastStringSig) evalString(row chunk.Row) (min string, isNull bool, err error) {
	min, isNull, err = b.args[0].EvalString(b.ctx, row)
	if isNull || err != nil {
		return min, isNull, err
	}
	for i := 1; i < len(b.args); i++ {
		var v string
		v, isNull, err = b.args[i].EvalString(b.ctx, row)
		if isNull || err != nil {
			return min, isNull, err
		}
<<<<<<< HEAD
		if types.CompareString(v, min, b.tp.Collate) < 0 {
=======
		if types.CompareString(v, min, b.tp.Collate, b.tp.Flen) < 0 {
>>>>>>> 143b3bd7
			min = v
		}
	}
	return
}

type builtinLeastTimeSig struct {
	baseBuiltinFunc
}

func (b *builtinLeastTimeSig) Clone() builtinFunc {
	newSig := &builtinLeastTimeSig{}
	newSig.cloneFrom(&b.baseBuiltinFunc)
	return newSig
}

// evalString evals a builtinLeastTimeSig.
// See http://dev.mysql.com/doc/refman/5.7/en/comparison-operators.html#functionleast
func (b *builtinLeastTimeSig) evalString(row chunk.Row) (res string, isNull bool, err error) {
	var (
		v string
		t types.Time
	)
	min := types.NewTime(types.MaxDatetime, mysql.TypeDatetime, types.MaxFsp)
	findInvalidTime := false
	sc := b.ctx.GetSessionVars().StmtCtx
	for i := 0; i < len(b.args); i++ {
		v, isNull, err = b.args[i].EvalString(b.ctx, row)
		if isNull || err != nil {
			return "", true, err
		}
		t, err = types.ParseDatetime(sc, v)
		if err != nil {
			if err = handleInvalidTimeError(b.ctx, err); err != nil {
				return v, true, err
			} else if !findInvalidTime {
				res = v
				findInvalidTime = true
			}
		}
		if t.Compare(min) < 0 {
			min = t
		}
	}
	if !findInvalidTime {
		res = min.String()
	}
	return res, false, nil
}

type intervalFunctionClass struct {
	baseFunctionClass
}

func (c *intervalFunctionClass) getFunction(ctx sessionctx.Context, args []Expression) (builtinFunc, error) {
	if err := c.verifyArgs(args); err != nil {
		return nil, err
	}

	allInt := true
	for i := range args {
		if args[i].GetType().EvalType() != types.ETInt {
			allInt = false
		}
	}

	argTps, argTp := make([]types.EvalType, 0, len(args)), types.ETReal
	if allInt {
		argTp = types.ETInt
	}
	for range args {
		argTps = append(argTps, argTp)
	}
	bf := newBaseBuiltinFuncWithTp(ctx, args, types.ETInt, argTps...)
	var sig builtinFunc
	if allInt {
		sig = &builtinIntervalIntSig{bf}
		sig.setPbCode(tipb.ScalarFuncSig_IntervalInt)
	} else {
		sig = &builtinIntervalRealSig{bf}
		sig.setPbCode(tipb.ScalarFuncSig_IntervalReal)
	}
	return sig, nil
}

type builtinIntervalIntSig struct {
	baseBuiltinFunc
}

func (b *builtinIntervalIntSig) Clone() builtinFunc {
	newSig := &builtinIntervalIntSig{}
	newSig.cloneFrom(&b.baseBuiltinFunc)
	return newSig
}

// evalInt evals a builtinIntervalIntSig.
// See http://dev.mysql.com/doc/refman/5.7/en/comparison-operators.html#function_interval
func (b *builtinIntervalIntSig) evalInt(row chunk.Row) (int64, bool, error) {
	args0, isNull, err := b.args[0].EvalInt(b.ctx, row)
	if err != nil {
		return 0, true, err
	}
	if isNull {
		return -1, false, nil
	}
	idx, err := b.binSearch(args0, mysql.HasUnsignedFlag(b.args[0].GetType().Flag), b.args[1:], row)
	return int64(idx), err != nil, err
}

// binSearch is a binary search method.
// All arguments are treated as integers.
// It is required that arg[0] < args[1] < args[2] < ... < args[n] for this function to work correctly.
// This is because a binary search is used (very fast).
func (b *builtinIntervalIntSig) binSearch(target int64, isUint1 bool, args []Expression, row chunk.Row) (_ int, err error) {
	i, j, cmp := 0, len(args), false
	for i < j {
		mid := i + (j-i)/2
		v, isNull, err1 := args[mid].EvalInt(b.ctx, row)
		if err1 != nil {
			err = err1
			break
		}
		if isNull {
			v = target
		}
		isUint2 := mysql.HasUnsignedFlag(args[mid].GetType().Flag)
		switch {
		case !isUint1 && !isUint2:
			cmp = target < v
		case isUint1 && isUint2:
			cmp = uint64(target) < uint64(v)
		case !isUint1 && isUint2:
			cmp = target < 0 || uint64(target) < uint64(v)
		case isUint1 && !isUint2:
			cmp = v > 0 && uint64(target) < uint64(v)
		}
		if !cmp {
			i = mid + 1
		} else {
			j = mid
		}
	}
	return i, err
}

type builtinIntervalRealSig struct {
	baseBuiltinFunc
}

func (b *builtinIntervalRealSig) Clone() builtinFunc {
	newSig := &builtinIntervalRealSig{}
	newSig.cloneFrom(&b.baseBuiltinFunc)
	return newSig
}

// evalInt evals a builtinIntervalRealSig.
// See http://dev.mysql.com/doc/refman/5.7/en/comparison-operators.html#function_interval
func (b *builtinIntervalRealSig) evalInt(row chunk.Row) (int64, bool, error) {
	args0, isNull, err := b.args[0].EvalReal(b.ctx, row)
	if err != nil {
		return 0, true, err
	}
	if isNull {
		return -1, false, nil
	}
	idx, err := b.binSearch(args0, b.args[1:], row)
	return int64(idx), err != nil, err
}

func (b *builtinIntervalRealSig) binSearch(target float64, args []Expression, row chunk.Row) (_ int, err error) {
	i, j := 0, len(args)
	for i < j {
		mid := i + (j-i)/2
		v, isNull, err1 := args[mid].EvalReal(b.ctx, row)
		if err1 != nil {
			err = err1
			break
		}
		if isNull {
			i = mid + 1
		} else if cmp := target < v; !cmp {
			i = mid + 1
		} else {
			j = mid
		}
	}
	return i, err
}

type compareFunctionClass struct {
	baseFunctionClass

	op opcode.Op
}

// getBaseCmpType gets the EvalType that the two args will be treated as when comparing.
func getBaseCmpType(lhs, rhs types.EvalType, lft, rft *types.FieldType) types.EvalType {
	if lft.Tp == mysql.TypeUnspecified || rft.Tp == mysql.TypeUnspecified {
		if lft.Tp == rft.Tp {
			return types.ETString
		}
		if lft.Tp == mysql.TypeUnspecified {
			lhs = rhs
		} else {
			rhs = lhs
		}
	}
	if lhs.IsStringKind() && rhs.IsStringKind() {
		return types.ETString
	} else if (lhs == types.ETInt || lft.Hybrid()) && (rhs == types.ETInt || rft.Hybrid()) {
		return types.ETInt
	} else if ((lhs == types.ETInt || lft.Hybrid()) || lhs == types.ETDecimal) &&
		((rhs == types.ETInt || rft.Hybrid()) || rhs == types.ETDecimal) {
		return types.ETDecimal
	}
	return types.ETReal
}

// GetAccurateCmpType uses a more complex logic to decide the EvalType of the two args when compare with each other than
// getBaseCmpType does.
func GetAccurateCmpType(lhs, rhs Expression) types.EvalType {
	lhsFieldType, rhsFieldType := lhs.GetType(), rhs.GetType()
	lhsEvalType, rhsEvalType := lhsFieldType.EvalType(), rhsFieldType.EvalType()
	cmpType := getBaseCmpType(lhsEvalType, rhsEvalType, lhsFieldType, rhsFieldType)
	if (lhsEvalType.IsStringKind() && rhsFieldType.Tp == mysql.TypeJSON) ||
		(lhsFieldType.Tp == mysql.TypeJSON && rhsEvalType.IsStringKind()) {
		cmpType = types.ETJson
	} else if cmpType == types.ETString && (types.IsTypeTime(lhsFieldType.Tp) || types.IsTypeTime(rhsFieldType.Tp)) {
		// date[time] <cmp> date[time]
		// string <cmp> date[time]
		// compare as time
		if lhsFieldType.Tp == rhsFieldType.Tp {
			cmpType = lhsFieldType.EvalType()
		} else {
			cmpType = types.ETDatetime
		}
	} else if lhsFieldType.Tp == mysql.TypeDuration && rhsFieldType.Tp == mysql.TypeDuration {
		// duration <cmp> duration
		// compare as duration
		cmpType = types.ETDuration
	} else if cmpType == types.ETReal || cmpType == types.ETString {
		_, isLHSConst := lhs.(*Constant)
		_, isRHSConst := rhs.(*Constant)
		if (lhsEvalType == types.ETDecimal && !isLHSConst && rhsEvalType.IsStringKind() && isRHSConst) ||
			(rhsEvalType == types.ETDecimal && !isRHSConst && lhsEvalType.IsStringKind() && isLHSConst) {
			/*
				<non-const decimal expression> <cmp> <const string expression>
				or
				<const string expression> <cmp> <non-const decimal expression>

				Do comparison as decimal rather than float, in order not to lose precision.
			)*/
			cmpType = types.ETDecimal
		} else if isTemporalColumn(lhs) && isRHSConst ||
			isTemporalColumn(rhs) && isLHSConst {
			/*
				<temporal column> <cmp> <non-temporal constant>
				or
				<non-temporal constant> <cmp> <temporal column>

				Convert the constant to temporal type.
			*/
			col, isLHSColumn := lhs.(*Column)
			if !isLHSColumn {
				col = rhs.(*Column)
			}
			if col.GetType().Tp == mysql.TypeDuration {
				cmpType = types.ETDuration
			} else {
				cmpType = types.ETDatetime
			}
		}
	}
	return cmpType
}

// GetCmpFunction get the compare function according to two arguments.
<<<<<<< HEAD
func GetCmpFunction(lhs, rhs Expression, retTp *types.FieldType) CompareFunc {
=======
func GetCmpFunction(ctx sessionctx.Context, lhs, rhs Expression) CompareFunc {
>>>>>>> 143b3bd7
	switch GetAccurateCmpType(lhs, rhs) {
	case types.ETInt:
		return CompareInt
	case types.ETReal:
		return CompareReal
	case types.ETDecimal:
		return CompareDecimal
	case types.ETString:
<<<<<<< HEAD
		cmp := cmpString{collation: retTp.Collate}
		return cmp.cmp
=======
		_, dstCollation, dstFlen := DeriveCollationFromExprs(ctx, lhs, rhs)
		return genCompareString(dstCollation, dstFlen)
>>>>>>> 143b3bd7
	case types.ETDuration:
		return CompareDuration
	case types.ETDatetime, types.ETTimestamp:
		return CompareTime
	case types.ETJson:
		return CompareJSON
	}
	return nil
}

// isTemporalColumn checks if a expression is a temporal column,
// temporal column indicates time column or duration column.
func isTemporalColumn(expr Expression) bool {
	ft := expr.GetType()
	if _, isCol := expr.(*Column); !isCol {
		return false
	}
	if !types.IsTypeTime(ft.Tp) && ft.Tp != mysql.TypeDuration {
		return false
	}
	return true
}

// tryToConvertConstantInt tries to convert a constant with other type to a int constant.
// isExceptional indicates whether the 'int column [cmp] const' might be true/false.
// If isExceptional is true, ExecptionalVal is returned. Or, CorrectVal is returned.
// CorrectVal: The computed result. If the constant can be converted to int without exception, return the val. Else return 'con'(the input).
// ExceptionalVal : It is used to get more information to check whether 'int column [cmp] const' is true/false
// 					If the op == LT,LE,GT,GE and it gets an Overflow when converting, return inf/-inf.
// 					If the op == EQ,NullEQ and the constant can never be equal to the int column, return ‘con’(the input, a non-int constant).
func tryToConvertConstantInt(ctx sessionctx.Context, targetFieldType *types.FieldType, con *Constant) (_ *Constant, isExceptional bool) {
	if con.GetType().EvalType() == types.ETInt {
		return con, false
	}
	dt, err := con.Eval(chunk.Row{})
	if err != nil {
		return con, false
	}
	sc := ctx.GetSessionVars().StmtCtx

	dt, err = dt.ConvertTo(sc, targetFieldType)
	if err != nil {
		if terror.ErrorEqual(err, types.ErrOverflow) {
			return &Constant{
				Value:        dt,
				RetType:      targetFieldType,
				DeferredExpr: con.DeferredExpr,
				ParamMarker:  con.ParamMarker,
			}, true
		}
		return con, false
	}
	return &Constant{
		Value:        dt,
		RetType:      targetFieldType,
		DeferredExpr: con.DeferredExpr,
		ParamMarker:  con.ParamMarker,
	}, false
}

// RefineComparedConstant changes a non-integer constant argument to its ceiling or floor result by the given op.
// isExceptional indicates whether the 'int column [cmp] const' might be true/false.
// If isExceptional is true, ExecptionalVal is returned. Or, CorrectVal is returned.
// CorrectVal: The computed result. If the constant can be converted to int without exception, return the val. Else return 'con'(the input).
// ExceptionalVal : It is used to get more information to check whether 'int column [cmp] const' is true/false
// 					If the op == LT,LE,GT,GE and it gets an Overflow when converting, return inf/-inf.
// 					If the op == EQ,NullEQ and the constant can never be equal to the int column, return ‘con’(the input, a non-int constant).
func RefineComparedConstant(ctx sessionctx.Context, targetFieldType types.FieldType, con *Constant, op opcode.Op) (_ *Constant, isExceptional bool) {
	dt, err := con.Eval(chunk.Row{})
	if err != nil {
		return con, false
	}
	sc := ctx.GetSessionVars().StmtCtx

	if targetFieldType.Tp == mysql.TypeBit {
		targetFieldType = *types.NewFieldType(mysql.TypeLonglong)
	}
	var intDatum types.Datum
	intDatum, err = dt.ConvertTo(sc, &targetFieldType)
	if err != nil {
		if terror.ErrorEqual(err, types.ErrOverflow) {
			return &Constant{
				Value:        intDatum,
				RetType:      &targetFieldType,
				DeferredExpr: con.DeferredExpr,
				ParamMarker:  con.ParamMarker,
			}, true
		}
		return con, false
	}
	c, err := intDatum.CompareDatum(sc, &con.Value)
	if err != nil {
		return con, false
	}
	if c == 0 {
		return &Constant{
			Value:        intDatum,
			RetType:      &targetFieldType,
			DeferredExpr: con.DeferredExpr,
			ParamMarker:  con.ParamMarker,
		}, false
	}
	switch op {
	case opcode.LT, opcode.GE:
		resultExpr := NewFunctionInternal(ctx, ast.Ceil, types.NewFieldType(mysql.TypeUnspecified), con)
		if resultCon, ok := resultExpr.(*Constant); ok {
			return tryToConvertConstantInt(ctx, &targetFieldType, resultCon)
		}
	case opcode.LE, opcode.GT:
		resultExpr := NewFunctionInternal(ctx, ast.Floor, types.NewFieldType(mysql.TypeUnspecified), con)
		if resultCon, ok := resultExpr.(*Constant); ok {
			return tryToConvertConstantInt(ctx, &targetFieldType, resultCon)
		}
	case opcode.NullEQ, opcode.EQ:
		switch con.GetType().EvalType() {
		// An integer value equal or NULL-safe equal to a float value which contains
		// non-zero decimal digits is definitely false.
		// e.g.,
		//   1. "integer  =  1.1" is definitely false.
		//   2. "integer <=> 1.1" is definitely false.
		case types.ETReal, types.ETDecimal:
			return con, true
		case types.ETString:
			// We try to convert the string constant to double.
			// If the double result equals the int result, we can return the int result;
			// otherwise, the compare function will be false.
			var doubleDatum types.Datum
			doubleDatum, err = dt.ConvertTo(sc, types.NewFieldType(mysql.TypeDouble))
			if err != nil {
				return con, false
			}
			if c, err = doubleDatum.CompareDatum(sc, &intDatum); err != nil {
				return con, false
			}
			if c != 0 {
				return con, true
			}
			return &Constant{
				Value:        intDatum,
				RetType:      &targetFieldType,
				DeferredExpr: con.DeferredExpr,
				ParamMarker:  con.ParamMarker,
			}, false
		}
	}
	return con, false
}

// refineArgs will rewrite the arguments if the compare expression is `int column <cmp> non-int constant` or
// `non-int constant <cmp> int column`. E.g., `a < 1.1` will be rewritten to `a < 2`.
func (c *compareFunctionClass) refineArgs(ctx sessionctx.Context, args []Expression) []Expression {
	if ctx.GetSessionVars().StmtCtx.UseCache && ContainLazyConst(args) {
		return args
	}
	arg0Type, arg1Type := args[0].GetType(), args[1].GetType()
	arg0IsInt := arg0Type.EvalType() == types.ETInt
	arg1IsInt := arg1Type.EvalType() == types.ETInt
	arg0, arg0IsCon := args[0].(*Constant)
	arg1, arg1IsCon := args[1].(*Constant)
	isExceptional, finalArg0, finalArg1 := false, args[0], args[1]
	isPositiveInfinite, isNegativeInfinite := false, false
	// int non-constant [cmp] non-int constant
	if arg0IsInt && !arg0IsCon && !arg1IsInt && arg1IsCon {
		arg1, isExceptional = RefineComparedConstant(ctx, *arg0Type, arg1, c.op)
		finalArg1 = arg1
		if isExceptional && arg1.GetType().EvalType() == types.ETInt {
			// Judge it is inf or -inf
			// For int:
			//			inf:  01111111 & 1 == 1
			//		   -inf:  10000000 & 1 == 0
			// For uint:
			//			inf:  11111111 & 1 == 1
			//		   -inf:  00000000 & 0 == 0
			if arg1.Value.GetInt64()&1 == 1 {
				isPositiveInfinite = true
			} else {
				isNegativeInfinite = true
			}
		}
	}
	// non-int constant [cmp] int non-constant
	if arg1IsInt && !arg1IsCon && !arg0IsInt && arg0IsCon {
		arg0, isExceptional = RefineComparedConstant(ctx, *arg1Type, arg0, symmetricOp[c.op])
		finalArg0 = arg0
		if isExceptional && arg0.GetType().EvalType() == types.ETInt {
			if arg0.Value.GetInt64()&1 == 1 {
				isNegativeInfinite = true
			} else {
				isPositiveInfinite = true
			}
		}
	}
	if isExceptional && (c.op == opcode.EQ || c.op == opcode.NullEQ) {
		// This will always be false.
		return []Expression{Zero, One}
	}
	if isPositiveInfinite {
		// If the op is opcode.LT, opcode.LE
		// This will always be true.
		// If the op is opcode.GT, opcode.GE
		// This will always be false.
		return []Expression{Zero, One}
	}
	if isNegativeInfinite {
		// If the op is opcode.GT, opcode.GE
		// This will always be true.
		// If the op is opcode.LT, opcode.LE
		// This will always be false.
		return []Expression{One, Zero}
	}

	return []Expression{finalArg0, finalArg1}
}

// getFunction sets compare built-in function signatures for various types.
func (c *compareFunctionClass) getFunction(ctx sessionctx.Context, rawArgs []Expression) (sig builtinFunc, err error) {
	if err = c.verifyArgs(rawArgs); err != nil {
		return nil, err
	}
	args := c.refineArgs(ctx, rawArgs)
	cmpType := GetAccurateCmpType(args[0], args[1])
	sig, err = c.generateCmpSigs(ctx, args, cmpType)
	return sig, err
}

// generateCmpSigs generates compare function signatures.
func (c *compareFunctionClass) generateCmpSigs(ctx sessionctx.Context, args []Expression, tp types.EvalType) (sig builtinFunc, err error) {
	bf := newBaseBuiltinFuncWithTp(ctx, args, types.ETInt, tp, tp)
	if tp == types.ETJson {
		// In compare, if we cast string to JSON, we shouldn't parse it.
		for i := range args {
			DisableParseJSONFlag4Expr(args[i])
		}
	}
	bf.tp.Flen = 1
	switch tp {
	case types.ETInt:
		switch c.op {
		case opcode.LT:
			sig = &builtinLTIntSig{bf}
			sig.setPbCode(tipb.ScalarFuncSig_LTInt)
		case opcode.LE:
			sig = &builtinLEIntSig{bf}
			sig.setPbCode(tipb.ScalarFuncSig_LEInt)
		case opcode.GT:
			sig = &builtinGTIntSig{bf}
			sig.setPbCode(tipb.ScalarFuncSig_GTInt)
		case opcode.EQ:
			sig = &builtinEQIntSig{bf}
			sig.setPbCode(tipb.ScalarFuncSig_EQInt)
		case opcode.GE:
			sig = &builtinGEIntSig{bf}
			sig.setPbCode(tipb.ScalarFuncSig_GEInt)
		case opcode.NE:
			sig = &builtinNEIntSig{bf}
			sig.setPbCode(tipb.ScalarFuncSig_NEInt)
		case opcode.NullEQ:
			sig = &builtinNullEQIntSig{bf}
			sig.setPbCode(tipb.ScalarFuncSig_NullEQInt)
		}
	case types.ETReal:
		switch c.op {
		case opcode.LT:
			sig = &builtinLTRealSig{bf}
			sig.setPbCode(tipb.ScalarFuncSig_LTReal)
		case opcode.LE:
			sig = &builtinLERealSig{bf}
			sig.setPbCode(tipb.ScalarFuncSig_LEReal)
		case opcode.GT:
			sig = &builtinGTRealSig{bf}
			sig.setPbCode(tipb.ScalarFuncSig_GTReal)
		case opcode.GE:
			sig = &builtinGERealSig{bf}
			sig.setPbCode(tipb.ScalarFuncSig_GEReal)
		case opcode.EQ:
			sig = &builtinEQRealSig{bf}
			sig.setPbCode(tipb.ScalarFuncSig_EQReal)
		case opcode.NE:
			sig = &builtinNERealSig{bf}
			sig.setPbCode(tipb.ScalarFuncSig_NEReal)
		case opcode.NullEQ:
			sig = &builtinNullEQRealSig{bf}
			sig.setPbCode(tipb.ScalarFuncSig_NullEQReal)
		}
	case types.ETDecimal:
		switch c.op {
		case opcode.LT:
			sig = &builtinLTDecimalSig{bf}
			sig.setPbCode(tipb.ScalarFuncSig_LTDecimal)
		case opcode.LE:
			sig = &builtinLEDecimalSig{bf}
			sig.setPbCode(tipb.ScalarFuncSig_LEDecimal)
		case opcode.GT:
			sig = &builtinGTDecimalSig{bf}
			sig.setPbCode(tipb.ScalarFuncSig_GTDecimal)
		case opcode.GE:
			sig = &builtinGEDecimalSig{bf}
			sig.setPbCode(tipb.ScalarFuncSig_GEDecimal)
		case opcode.EQ:
			sig = &builtinEQDecimalSig{bf}
			sig.setPbCode(tipb.ScalarFuncSig_EQDecimal)
		case opcode.NE:
			sig = &builtinNEDecimalSig{bf}
			sig.setPbCode(tipb.ScalarFuncSig_NEDecimal)
		case opcode.NullEQ:
			sig = &builtinNullEQDecimalSig{bf}
			sig.setPbCode(tipb.ScalarFuncSig_NullEQDecimal)
		}
	case types.ETString:
		switch c.op {
		case opcode.LT:
			sig = &builtinLTStringSig{bf}
			sig.setPbCode(tipb.ScalarFuncSig_LTString)
		case opcode.LE:
			sig = &builtinLEStringSig{bf}
			sig.setPbCode(tipb.ScalarFuncSig_LEString)
		case opcode.GT:
			sig = &builtinGTStringSig{bf}
			sig.setPbCode(tipb.ScalarFuncSig_GTString)
		case opcode.GE:
			sig = &builtinGEStringSig{bf}
			sig.setPbCode(tipb.ScalarFuncSig_GEString)
		case opcode.EQ:
			sig = &builtinEQStringSig{bf}
			sig.setPbCode(tipb.ScalarFuncSig_EQString)
		case opcode.NE:
			sig = &builtinNEStringSig{bf}
			sig.setPbCode(tipb.ScalarFuncSig_NEString)
		case opcode.NullEQ:
			sig = &builtinNullEQStringSig{bf}
			sig.setPbCode(tipb.ScalarFuncSig_NullEQString)
		}
	case types.ETDuration:
		switch c.op {
		case opcode.LT:
			sig = &builtinLTDurationSig{bf}
			sig.setPbCode(tipb.ScalarFuncSig_LTDuration)
		case opcode.LE:
			sig = &builtinLEDurationSig{bf}
			sig.setPbCode(tipb.ScalarFuncSig_LEDuration)
		case opcode.GT:
			sig = &builtinGTDurationSig{bf}
			sig.setPbCode(tipb.ScalarFuncSig_GTDuration)
		case opcode.GE:
			sig = &builtinGEDurationSig{bf}
			sig.setPbCode(tipb.ScalarFuncSig_GEDuration)
		case opcode.EQ:
			sig = &builtinEQDurationSig{bf}
			sig.setPbCode(tipb.ScalarFuncSig_EQDuration)
		case opcode.NE:
			sig = &builtinNEDurationSig{bf}
			sig.setPbCode(tipb.ScalarFuncSig_NEDuration)
		case opcode.NullEQ:
			sig = &builtinNullEQDurationSig{bf}
			sig.setPbCode(tipb.ScalarFuncSig_NullEQDuration)
		}
	case types.ETDatetime, types.ETTimestamp:
		switch c.op {
		case opcode.LT:
			sig = &builtinLTTimeSig{bf}
			sig.setPbCode(tipb.ScalarFuncSig_LTTime)
		case opcode.LE:
			sig = &builtinLETimeSig{bf}
			sig.setPbCode(tipb.ScalarFuncSig_LETime)
		case opcode.GT:
			sig = &builtinGTTimeSig{bf}
			sig.setPbCode(tipb.ScalarFuncSig_GTTime)
		case opcode.GE:
			sig = &builtinGETimeSig{bf}
			sig.setPbCode(tipb.ScalarFuncSig_GETime)
		case opcode.EQ:
			sig = &builtinEQTimeSig{bf}
			sig.setPbCode(tipb.ScalarFuncSig_EQTime)
		case opcode.NE:
			sig = &builtinNETimeSig{bf}
			sig.setPbCode(tipb.ScalarFuncSig_NETime)
		case opcode.NullEQ:
			sig = &builtinNullEQTimeSig{bf}
			sig.setPbCode(tipb.ScalarFuncSig_NullEQTime)
		}
	case types.ETJson:
		switch c.op {
		case opcode.LT:
			sig = &builtinLTJSONSig{bf}
			sig.setPbCode(tipb.ScalarFuncSig_LTJson)
		case opcode.LE:
			sig = &builtinLEJSONSig{bf}
			sig.setPbCode(tipb.ScalarFuncSig_LEJson)
		case opcode.GT:
			sig = &builtinGTJSONSig{bf}
			sig.setPbCode(tipb.ScalarFuncSig_GTJson)
		case opcode.GE:
			sig = &builtinGEJSONSig{bf}
			sig.setPbCode(tipb.ScalarFuncSig_GEJson)
		case opcode.EQ:
			sig = &builtinEQJSONSig{bf}
			sig.setPbCode(tipb.ScalarFuncSig_EQJson)
		case opcode.NE:
			sig = &builtinNEJSONSig{bf}
			sig.setPbCode(tipb.ScalarFuncSig_NEJson)
		case opcode.NullEQ:
			sig = &builtinNullEQJSONSig{bf}
			sig.setPbCode(tipb.ScalarFuncSig_NullEQJson)
		}
	}
	return
}

type builtinLTIntSig struct {
	baseBuiltinFunc
}

func (b *builtinLTIntSig) Clone() builtinFunc {
	newSig := &builtinLTIntSig{}
	newSig.cloneFrom(&b.baseBuiltinFunc)
	return newSig
}

func (b *builtinLTIntSig) evalIntWithCtx(ctx sessionctx.Context, row chunk.Row) (val int64, isNull bool, err error) {
	return resOfLT(CompareInt(ctx, b.args[0], b.args[1], row, row))
}

func (b *builtinLTIntSig) evalInt(row chunk.Row) (val int64, isNull bool, err error) {
	return resOfLT(CompareInt(b.ctx, b.args[0], b.args[1], row, row))
}

type builtinLTRealSig struct {
	baseBuiltinFunc
}

func (b *builtinLTRealSig) Clone() builtinFunc {
	newSig := &builtinLTRealSig{}
	newSig.cloneFrom(&b.baseBuiltinFunc)
	return newSig
}

func (b *builtinLTRealSig) evalInt(row chunk.Row) (val int64, isNull bool, err error) {
	return resOfLT(CompareReal(b.ctx, b.args[0], b.args[1], row, row))
}

type builtinLTDecimalSig struct {
	baseBuiltinFunc
}

func (b *builtinLTDecimalSig) Clone() builtinFunc {
	newSig := &builtinLTDecimalSig{}
	newSig.cloneFrom(&b.baseBuiltinFunc)
	return newSig
}

func (b *builtinLTDecimalSig) evalInt(row chunk.Row) (val int64, isNull bool, err error) {
	return resOfLT(CompareDecimal(b.ctx, b.args[0], b.args[1], row, row))
}

type builtinLTStringSig struct {
	baseBuiltinFunc
}

func (b *builtinLTStringSig) Clone() builtinFunc {
	newSig := &builtinLTStringSig{}
	newSig.cloneFrom(&b.baseBuiltinFunc)
	return newSig
}

func (b *builtinLTStringSig) evalInt(row chunk.Row) (val int64, isNull bool, err error) {
<<<<<<< HEAD
	return resOfLT(CompareString(b.ctx, b.args[0], b.args[1], row, row, b.tp))
=======
	return resOfLT(CompareStringWithCollationInfo(b.ctx, b.args[0], b.args[1], row, row, b.tp.Collate, b.tp.Flen))
>>>>>>> 143b3bd7
}

type builtinLTDurationSig struct {
	baseBuiltinFunc
}

func (b *builtinLTDurationSig) Clone() builtinFunc {
	newSig := &builtinLTDurationSig{}
	newSig.cloneFrom(&b.baseBuiltinFunc)
	return newSig
}

func (b *builtinLTDurationSig) evalInt(row chunk.Row) (val int64, isNull bool, err error) {
	return resOfLT(CompareDuration(b.ctx, b.args[0], b.args[1], row, row))
}

type builtinLTTimeSig struct {
	baseBuiltinFunc
}

func (b *builtinLTTimeSig) Clone() builtinFunc {
	newSig := &builtinLTTimeSig{}
	newSig.cloneFrom(&b.baseBuiltinFunc)
	return newSig
}

func (b *builtinLTTimeSig) evalInt(row chunk.Row) (val int64, isNull bool, err error) {
	return resOfLT(CompareTime(b.ctx, b.args[0], b.args[1], row, row))
}

type builtinLTJSONSig struct {
	baseBuiltinFunc
}

func (b *builtinLTJSONSig) Clone() builtinFunc {
	newSig := &builtinLTJSONSig{}
	newSig.cloneFrom(&b.baseBuiltinFunc)
	return newSig
}

func (b *builtinLTJSONSig) evalInt(row chunk.Row) (val int64, isNull bool, err error) {
	return resOfLT(CompareJSON(b.ctx, b.args[0], b.args[1], row, row))
}

type builtinLEIntSig struct {
	baseBuiltinFunc
}

func (b *builtinLEIntSig) Clone() builtinFunc {
	newSig := &builtinLEIntSig{}
	newSig.cloneFrom(&b.baseBuiltinFunc)
	return newSig
}

func (b *builtinLEIntSig) evalInt(row chunk.Row) (val int64, isNull bool, err error) {
	return resOfLE(CompareInt(b.ctx, b.args[0], b.args[1], row, row))
}

type builtinLERealSig struct {
	baseBuiltinFunc
}

func (b *builtinLERealSig) Clone() builtinFunc {
	newSig := &builtinLERealSig{}
	newSig.cloneFrom(&b.baseBuiltinFunc)
	return newSig
}

func (b *builtinLERealSig) evalInt(row chunk.Row) (val int64, isNull bool, err error) {
	return resOfLE(CompareReal(b.ctx, b.args[0], b.args[1], row, row))
}

type builtinLEDecimalSig struct {
	baseBuiltinFunc
}

func (b *builtinLEDecimalSig) Clone() builtinFunc {
	newSig := &builtinLEDecimalSig{}
	newSig.cloneFrom(&b.baseBuiltinFunc)
	return newSig
}

func (b *builtinLEDecimalSig) evalInt(row chunk.Row) (val int64, isNull bool, err error) {
	return resOfLE(CompareDecimal(b.ctx, b.args[0], b.args[1], row, row))
}

type builtinLEStringSig struct {
	baseBuiltinFunc
}

func (b *builtinLEStringSig) Clone() builtinFunc {
	newSig := &builtinLEStringSig{}
	newSig.cloneFrom(&b.baseBuiltinFunc)
	return newSig
}

func (b *builtinLEStringSig) evalInt(row chunk.Row) (val int64, isNull bool, err error) {
<<<<<<< HEAD
	return resOfLE(CompareString(b.ctx, b.args[0], b.args[1], row, row, b.tp))
=======
	return resOfLE(CompareStringWithCollationInfo(b.ctx, b.args[0], b.args[1], row, row, b.tp.Collate, b.tp.Flen))
>>>>>>> 143b3bd7
}

type builtinLEDurationSig struct {
	baseBuiltinFunc
}

func (b *builtinLEDurationSig) Clone() builtinFunc {
	newSig := &builtinLEDurationSig{}
	newSig.cloneFrom(&b.baseBuiltinFunc)
	return newSig
}

func (b *builtinLEDurationSig) evalInt(row chunk.Row) (val int64, isNull bool, err error) {
	return resOfLE(CompareDuration(b.ctx, b.args[0], b.args[1], row, row))
}

type builtinLETimeSig struct {
	baseBuiltinFunc
}

func (b *builtinLETimeSig) Clone() builtinFunc {
	newSig := &builtinLETimeSig{}
	newSig.cloneFrom(&b.baseBuiltinFunc)
	return newSig
}

func (b *builtinLETimeSig) evalInt(row chunk.Row) (val int64, isNull bool, err error) {
	return resOfLE(CompareTime(b.ctx, b.args[0], b.args[1], row, row))
}

type builtinLEJSONSig struct {
	baseBuiltinFunc
}

func (b *builtinLEJSONSig) Clone() builtinFunc {
	newSig := &builtinLEJSONSig{}
	newSig.cloneFrom(&b.baseBuiltinFunc)
	return newSig
}

func (b *builtinLEJSONSig) evalInt(row chunk.Row) (val int64, isNull bool, err error) {
	return resOfLE(CompareJSON(b.ctx, b.args[0], b.args[1], row, row))
}

type builtinGTIntSig struct {
	baseBuiltinFunc
}

func (b *builtinGTIntSig) Clone() builtinFunc {
	newSig := &builtinGTIntSig{}
	newSig.cloneFrom(&b.baseBuiltinFunc)
	return newSig
}

func (b *builtinGTIntSig) evalInt(row chunk.Row) (val int64, isNull bool, err error) {
	return resOfGT(CompareInt(b.ctx, b.args[0], b.args[1], row, row))
}

type builtinGTRealSig struct {
	baseBuiltinFunc
}

func (b *builtinGTRealSig) Clone() builtinFunc {
	newSig := &builtinGTRealSig{}
	newSig.cloneFrom(&b.baseBuiltinFunc)
	return newSig
}

func (b *builtinGTRealSig) evalInt(row chunk.Row) (val int64, isNull bool, err error) {
	return resOfGT(CompareReal(b.ctx, b.args[0], b.args[1], row, row))
}

type builtinGTDecimalSig struct {
	baseBuiltinFunc
}

func (b *builtinGTDecimalSig) Clone() builtinFunc {
	newSig := &builtinGTDecimalSig{}
	newSig.cloneFrom(&b.baseBuiltinFunc)
	return newSig
}

func (b *builtinGTDecimalSig) evalInt(row chunk.Row) (val int64, isNull bool, err error) {
	return resOfGT(CompareDecimal(b.ctx, b.args[0], b.args[1], row, row))
}

type builtinGTStringSig struct {
	baseBuiltinFunc
}

func (b *builtinGTStringSig) Clone() builtinFunc {
	newSig := &builtinGTStringSig{}
	newSig.cloneFrom(&b.baseBuiltinFunc)
	return newSig
}

func (b *builtinGTStringSig) evalInt(row chunk.Row) (val int64, isNull bool, err error) {
<<<<<<< HEAD
	return resOfGT(CompareString(b.ctx, b.args[0], b.args[1], row, row, b.tp))
=======
	return resOfGT(CompareStringWithCollationInfo(b.ctx, b.args[0], b.args[1], row, row, b.tp.Collate, b.tp.Flen))
>>>>>>> 143b3bd7
}

type builtinGTDurationSig struct {
	baseBuiltinFunc
}

func (b *builtinGTDurationSig) Clone() builtinFunc {
	newSig := &builtinGTDurationSig{}
	newSig.cloneFrom(&b.baseBuiltinFunc)
	return newSig
}

func (b *builtinGTDurationSig) evalInt(row chunk.Row) (val int64, isNull bool, err error) {
	return resOfGT(CompareDuration(b.ctx, b.args[0], b.args[1], row, row))
}

type builtinGTTimeSig struct {
	baseBuiltinFunc
}

func (b *builtinGTTimeSig) Clone() builtinFunc {
	newSig := &builtinGTTimeSig{}
	newSig.cloneFrom(&b.baseBuiltinFunc)
	return newSig
}

func (b *builtinGTTimeSig) evalInt(row chunk.Row) (val int64, isNull bool, err error) {
	return resOfGT(CompareTime(b.ctx, b.args[0], b.args[1], row, row))
}

type builtinGTJSONSig struct {
	baseBuiltinFunc
}

func (b *builtinGTJSONSig) Clone() builtinFunc {
	newSig := &builtinGTJSONSig{}
	newSig.cloneFrom(&b.baseBuiltinFunc)
	return newSig
}

func (b *builtinGTJSONSig) evalInt(row chunk.Row) (val int64, isNull bool, err error) {
	return resOfGT(CompareJSON(b.ctx, b.args[0], b.args[1], row, row))
}

type builtinGEIntSig struct {
	baseBuiltinFunc
}

func (b *builtinGEIntSig) Clone() builtinFunc {
	newSig := &builtinGEIntSig{}
	newSig.cloneFrom(&b.baseBuiltinFunc)
	return newSig
}

func (b *builtinGEIntSig) evalInt(row chunk.Row) (val int64, isNull bool, err error) {
	return resOfGE(CompareInt(b.ctx, b.args[0], b.args[1], row, row))
}

type builtinGERealSig struct {
	baseBuiltinFunc
}

func (b *builtinGERealSig) Clone() builtinFunc {
	newSig := &builtinGERealSig{}
	newSig.cloneFrom(&b.baseBuiltinFunc)
	return newSig
}

func (b *builtinGERealSig) evalInt(row chunk.Row) (val int64, isNull bool, err error) {
	return resOfGE(CompareReal(b.ctx, b.args[0], b.args[1], row, row))
}

type builtinGEDecimalSig struct {
	baseBuiltinFunc
}

func (b *builtinGEDecimalSig) Clone() builtinFunc {
	newSig := &builtinGEDecimalSig{}
	newSig.cloneFrom(&b.baseBuiltinFunc)
	return newSig
}

func (b *builtinGEDecimalSig) evalInt(row chunk.Row) (val int64, isNull bool, err error) {
	return resOfGE(CompareDecimal(b.ctx, b.args[0], b.args[1], row, row))
}

type builtinGEStringSig struct {
	baseBuiltinFunc
}

func (b *builtinGEStringSig) Clone() builtinFunc {
	newSig := &builtinGEStringSig{}
	newSig.cloneFrom(&b.baseBuiltinFunc)
	return newSig
}

func (b *builtinGEStringSig) evalInt(row chunk.Row) (val int64, isNull bool, err error) {
<<<<<<< HEAD
	return resOfGE(CompareString(b.ctx, b.args[0], b.args[1], row, row, b.tp))
=======
	return resOfGE(CompareStringWithCollationInfo(b.ctx, b.args[0], b.args[1], row, row, b.tp.Collate, b.tp.Flen))
>>>>>>> 143b3bd7
}

type builtinGEDurationSig struct {
	baseBuiltinFunc
}

func (b *builtinGEDurationSig) Clone() builtinFunc {
	newSig := &builtinGEDurationSig{}
	newSig.cloneFrom(&b.baseBuiltinFunc)
	return newSig
}

func (b *builtinGEDurationSig) evalInt(row chunk.Row) (val int64, isNull bool, err error) {
	return resOfGE(CompareDuration(b.ctx, b.args[0], b.args[1], row, row))
}

type builtinGETimeSig struct {
	baseBuiltinFunc
}

func (b *builtinGETimeSig) Clone() builtinFunc {
	newSig := &builtinGETimeSig{}
	newSig.cloneFrom(&b.baseBuiltinFunc)
	return newSig
}

func (b *builtinGETimeSig) evalInt(row chunk.Row) (val int64, isNull bool, err error) {
	return resOfGE(CompareTime(b.ctx, b.args[0], b.args[1], row, row))
}

type builtinGEJSONSig struct {
	baseBuiltinFunc
}

func (b *builtinGEJSONSig) Clone() builtinFunc {
	newSig := &builtinGEJSONSig{}
	newSig.cloneFrom(&b.baseBuiltinFunc)
	return newSig
}

func (b *builtinGEJSONSig) evalInt(row chunk.Row) (val int64, isNull bool, err error) {
	return resOfGE(CompareJSON(b.ctx, b.args[0], b.args[1], row, row))
}

type builtinEQIntSig struct {
	baseBuiltinFunc
}

func (b *builtinEQIntSig) Clone() builtinFunc {
	newSig := &builtinEQIntSig{}
	newSig.cloneFrom(&b.baseBuiltinFunc)
	return newSig
}

func (b *builtinEQIntSig) evalInt(row chunk.Row) (val int64, isNull bool, err error) {
	return resOfEQ(CompareInt(b.ctx, b.args[0], b.args[1], row, row))
}

type builtinEQRealSig struct {
	baseBuiltinFunc
}

func (b *builtinEQRealSig) Clone() builtinFunc {
	newSig := &builtinEQRealSig{}
	newSig.cloneFrom(&b.baseBuiltinFunc)
	return newSig
}

func (b *builtinEQRealSig) evalInt(row chunk.Row) (val int64, isNull bool, err error) {
	return resOfEQ(CompareReal(b.ctx, b.args[0], b.args[1], row, row))
}

type builtinEQDecimalSig struct {
	baseBuiltinFunc
}

func (b *builtinEQDecimalSig) Clone() builtinFunc {
	newSig := &builtinEQDecimalSig{}
	newSig.cloneFrom(&b.baseBuiltinFunc)
	return newSig
}

func (b *builtinEQDecimalSig) evalInt(row chunk.Row) (val int64, isNull bool, err error) {
	return resOfEQ(CompareDecimal(b.ctx, b.args[0], b.args[1], row, row))
}

type builtinEQStringSig struct {
	baseBuiltinFunc
}

func (b *builtinEQStringSig) Clone() builtinFunc {
	newSig := &builtinEQStringSig{}
	newSig.cloneFrom(&b.baseBuiltinFunc)
	return newSig
}

func (b *builtinEQStringSig) evalInt(row chunk.Row) (val int64, isNull bool, err error) {
<<<<<<< HEAD
	return resOfEQ(CompareString(b.ctx, b.args[0], b.args[1], row, row, b.tp))
=======
	return resOfEQ(CompareStringWithCollationInfo(b.ctx, b.args[0], b.args[1], row, row, b.tp.Collate, b.tp.Flen))
>>>>>>> 143b3bd7
}

type builtinEQDurationSig struct {
	baseBuiltinFunc
}

func (b *builtinEQDurationSig) Clone() builtinFunc {
	newSig := &builtinEQDurationSig{}
	newSig.cloneFrom(&b.baseBuiltinFunc)
	return newSig
}

func (b *builtinEQDurationSig) evalInt(row chunk.Row) (val int64, isNull bool, err error) {
	return resOfEQ(CompareDuration(b.ctx, b.args[0], b.args[1], row, row))
}

type builtinEQTimeSig struct {
	baseBuiltinFunc
}

func (b *builtinEQTimeSig) Clone() builtinFunc {
	newSig := &builtinEQTimeSig{}
	newSig.cloneFrom(&b.baseBuiltinFunc)
	return newSig
}

func (b *builtinEQTimeSig) evalInt(row chunk.Row) (val int64, isNull bool, err error) {
	return resOfEQ(CompareTime(b.ctx, b.args[0], b.args[1], row, row))
}

type builtinEQJSONSig struct {
	baseBuiltinFunc
}

func (b *builtinEQJSONSig) Clone() builtinFunc {
	newSig := &builtinEQJSONSig{}
	newSig.cloneFrom(&b.baseBuiltinFunc)
	return newSig
}

func (b *builtinEQJSONSig) evalInt(row chunk.Row) (val int64, isNull bool, err error) {
	return resOfEQ(CompareJSON(b.ctx, b.args[0], b.args[1], row, row))
}

type builtinNEIntSig struct {
	baseBuiltinFunc
}

func (b *builtinNEIntSig) Clone() builtinFunc {
	newSig := &builtinNEIntSig{}
	newSig.cloneFrom(&b.baseBuiltinFunc)
	return newSig
}

func (b *builtinNEIntSig) evalInt(row chunk.Row) (val int64, isNull bool, err error) {
	return resOfNE(CompareInt(b.ctx, b.args[0], b.args[1], row, row))
}

type builtinNERealSig struct {
	baseBuiltinFunc
}

func (b *builtinNERealSig) Clone() builtinFunc {
	newSig := &builtinNERealSig{}
	newSig.cloneFrom(&b.baseBuiltinFunc)
	return newSig
}

func (b *builtinNERealSig) evalInt(row chunk.Row) (val int64, isNull bool, err error) {
	return resOfNE(CompareReal(b.ctx, b.args[0], b.args[1], row, row))
}

type builtinNEDecimalSig struct {
	baseBuiltinFunc
}

func (b *builtinNEDecimalSig) Clone() builtinFunc {
	newSig := &builtinNEDecimalSig{}
	newSig.cloneFrom(&b.baseBuiltinFunc)
	return newSig
}

func (b *builtinNEDecimalSig) evalInt(row chunk.Row) (val int64, isNull bool, err error) {
	return resOfNE(CompareDecimal(b.ctx, b.args[0], b.args[1], row, row))
}

type builtinNEStringSig struct {
	baseBuiltinFunc
}

func (b *builtinNEStringSig) Clone() builtinFunc {
	newSig := &builtinNEStringSig{}
	newSig.cloneFrom(&b.baseBuiltinFunc)
	return newSig
}

func (b *builtinNEStringSig) evalInt(row chunk.Row) (val int64, isNull bool, err error) {
<<<<<<< HEAD
	return resOfNE(CompareString(b.ctx, b.args[0], b.args[1], row, row, b.tp))
=======
	return resOfNE(CompareStringWithCollationInfo(b.ctx, b.args[0], b.args[1], row, row, b.tp.Collate, b.tp.Flen))
>>>>>>> 143b3bd7
}

type builtinNEDurationSig struct {
	baseBuiltinFunc
}

func (b *builtinNEDurationSig) Clone() builtinFunc {
	newSig := &builtinNEDurationSig{}
	newSig.cloneFrom(&b.baseBuiltinFunc)
	return newSig
}

func (b *builtinNEDurationSig) evalInt(row chunk.Row) (val int64, isNull bool, err error) {
	return resOfNE(CompareDuration(b.ctx, b.args[0], b.args[1], row, row))
}

type builtinNETimeSig struct {
	baseBuiltinFunc
}

func (b *builtinNETimeSig) Clone() builtinFunc {
	newSig := &builtinNETimeSig{}
	newSig.cloneFrom(&b.baseBuiltinFunc)
	return newSig
}

func (b *builtinNETimeSig) evalInt(row chunk.Row) (val int64, isNull bool, err error) {
	return resOfNE(CompareTime(b.ctx, b.args[0], b.args[1], row, row))
}

type builtinNEJSONSig struct {
	baseBuiltinFunc
}

func (b *builtinNEJSONSig) Clone() builtinFunc {
	newSig := &builtinNEJSONSig{}
	newSig.cloneFrom(&b.baseBuiltinFunc)
	return newSig
}

func (b *builtinNEJSONSig) evalInt(row chunk.Row) (val int64, isNull bool, err error) {
	return resOfNE(CompareJSON(b.ctx, b.args[0], b.args[1], row, row))
}

type builtinNullEQIntSig struct {
	baseBuiltinFunc
}

func (b *builtinNullEQIntSig) Clone() builtinFunc {
	newSig := &builtinNullEQIntSig{}
	newSig.cloneFrom(&b.baseBuiltinFunc)
	return newSig
}

func (b *builtinNullEQIntSig) evalInt(row chunk.Row) (val int64, isNull bool, err error) {
	arg0, isNull0, err := b.args[0].EvalInt(b.ctx, row)
	if err != nil {
		return 0, isNull0, err
	}
	arg1, isNull1, err := b.args[1].EvalInt(b.ctx, row)
	if err != nil {
		return 0, isNull1, err
	}
	isUnsigned0, isUnsigned1 := mysql.HasUnsignedFlag(b.args[0].GetType().Flag), mysql.HasUnsignedFlag(b.args[1].GetType().Flag)
	var res int64
	switch {
	case isNull0 && isNull1:
		res = 1
	case isNull0 != isNull1:
		break
	case isUnsigned0 && isUnsigned1 && types.CompareUint64(uint64(arg0), uint64(arg1)) == 0:
		res = 1
	case !isUnsigned0 && !isUnsigned1 && types.CompareInt64(arg0, arg1) == 0:
		res = 1
	case isUnsigned0 && !isUnsigned1:
		if arg1 < 0 || arg0 > math.MaxInt64 {
			break
		}
		if types.CompareInt64(arg0, arg1) == 0 {
			res = 1
		}
	case !isUnsigned0 && isUnsigned1:
		if arg0 < 0 || arg1 > math.MaxInt64 {
			break
		}
		if types.CompareInt64(arg0, arg1) == 0 {
			res = 1
		}
	}
	return res, false, nil
}

type builtinNullEQRealSig struct {
	baseBuiltinFunc
}

func (b *builtinNullEQRealSig) Clone() builtinFunc {
	newSig := &builtinNullEQRealSig{}
	newSig.cloneFrom(&b.baseBuiltinFunc)
	return newSig
}

func (b *builtinNullEQRealSig) evalInt(row chunk.Row) (val int64, isNull bool, err error) {
	arg0, isNull0, err := b.args[0].EvalReal(b.ctx, row)
	if err != nil {
		return 0, true, err
	}
	arg1, isNull1, err := b.args[1].EvalReal(b.ctx, row)
	if err != nil {
		return 0, true, err
	}
	var res int64
	switch {
	case isNull0 && isNull1:
		res = 1
	case isNull0 != isNull1:
		break
	case types.CompareFloat64(arg0, arg1) == 0:
		res = 1
	}
	return res, false, nil
}

type builtinNullEQDecimalSig struct {
	baseBuiltinFunc
}

func (b *builtinNullEQDecimalSig) Clone() builtinFunc {
	newSig := &builtinNullEQDecimalSig{}
	newSig.cloneFrom(&b.baseBuiltinFunc)
	return newSig
}

func (b *builtinNullEQDecimalSig) evalInt(row chunk.Row) (val int64, isNull bool, err error) {
	arg0, isNull0, err := b.args[0].EvalDecimal(b.ctx, row)
	if err != nil {
		return 0, true, err
	}
	arg1, isNull1, err := b.args[1].EvalDecimal(b.ctx, row)
	if err != nil {
		return 0, true, err
	}
	var res int64
	switch {
	case isNull0 && isNull1:
		res = 1
	case isNull0 != isNull1:
		break
	case arg0.Compare(arg1) == 0:
		res = 1
	}
	return res, false, nil
}

type builtinNullEQStringSig struct {
	baseBuiltinFunc
}

func (b *builtinNullEQStringSig) Clone() builtinFunc {
	newSig := &builtinNullEQStringSig{}
	newSig.cloneFrom(&b.baseBuiltinFunc)
	return newSig
}

func (b *builtinNullEQStringSig) evalInt(row chunk.Row) (val int64, isNull bool, err error) {
	arg0, isNull0, err := b.args[0].EvalString(b.ctx, row)
	if err != nil {
		return 0, true, err
	}
	arg1, isNull1, err := b.args[1].EvalString(b.ctx, row)
	if err != nil {
		return 0, true, err
	}
	var res int64
	switch {
	case isNull0 && isNull1:
		res = 1
	case isNull0 != isNull1:
		break
<<<<<<< HEAD
	case types.CompareString(arg0, arg1, b.tp.Collate) == 0:
=======
	case types.CompareString(arg0, arg1, b.tp.Collate, b.tp.Flen) == 0:
>>>>>>> 143b3bd7
		res = 1
	}
	return res, false, nil
}

type builtinNullEQDurationSig struct {
	baseBuiltinFunc
}

func (b *builtinNullEQDurationSig) Clone() builtinFunc {
	newSig := &builtinNullEQDurationSig{}
	newSig.cloneFrom(&b.baseBuiltinFunc)
	return newSig
}

func (b *builtinNullEQDurationSig) evalInt(row chunk.Row) (val int64, isNull bool, err error) {
	arg0, isNull0, err := b.args[0].EvalDuration(b.ctx, row)
	if err != nil {
		return 0, true, err
	}
	arg1, isNull1, err := b.args[1].EvalDuration(b.ctx, row)
	if err != nil {
		return 0, true, err
	}
	var res int64
	switch {
	case isNull0 && isNull1:
		res = 1
	case isNull0 != isNull1:
		break
	case arg0.Compare(arg1) == 0:
		res = 1
	}
	return res, false, nil
}

type builtinNullEQTimeSig struct {
	baseBuiltinFunc
}

func (b *builtinNullEQTimeSig) Clone() builtinFunc {
	newSig := &builtinNullEQTimeSig{}
	newSig.cloneFrom(&b.baseBuiltinFunc)
	return newSig
}

func (b *builtinNullEQTimeSig) evalInt(row chunk.Row) (val int64, isNull bool, err error) {
	arg0, isNull0, err := b.args[0].EvalTime(b.ctx, row)
	if err != nil {
		return 0, true, err
	}
	arg1, isNull1, err := b.args[1].EvalTime(b.ctx, row)
	if err != nil {
		return 0, true, err
	}
	var res int64
	switch {
	case isNull0 && isNull1:
		res = 1
	case isNull0 != isNull1:
		break
	case arg0.Compare(arg1) == 0:
		res = 1
	}
	return res, false, nil
}

type builtinNullEQJSONSig struct {
	baseBuiltinFunc
}

func (b *builtinNullEQJSONSig) Clone() builtinFunc {
	newSig := &builtinNullEQJSONSig{}
	newSig.cloneFrom(&b.baseBuiltinFunc)
	return newSig
}

func (b *builtinNullEQJSONSig) evalInt(row chunk.Row) (val int64, isNull bool, err error) {
	arg0, isNull0, err := b.args[0].EvalJSON(b.ctx, row)
	if err != nil {
		return 0, true, err
	}
	arg1, isNull1, err := b.args[1].EvalJSON(b.ctx, row)
	if err != nil {
		return 0, true, err
	}
	var res int64
	switch {
	case isNull0 && isNull1:
		res = 1
	case isNull0 != isNull1:
		break
	default:
		cmpRes := json.CompareBinary(arg0, arg1)
		if cmpRes == 0 {
			res = 1
		}
	}
	return res, false, nil
}

func resOfLT(val int64, isNull bool, err error) (int64, bool, error) {
	if isNull || err != nil {
		return 0, isNull, err
	}
	if val < 0 {
		val = 1
	} else {
		val = 0
	}
	return val, false, nil
}

func resOfLE(val int64, isNull bool, err error) (int64, bool, error) {
	if isNull || err != nil {
		return 0, isNull, err
	}
	if val <= 0 {
		val = 1
	} else {
		val = 0
	}
	return val, false, nil
}

func resOfGT(val int64, isNull bool, err error) (int64, bool, error) {
	if isNull || err != nil {
		return 0, isNull, err
	}
	if val > 0 {
		val = 1
	} else {
		val = 0
	}
	return val, false, nil
}

func resOfGE(val int64, isNull bool, err error) (int64, bool, error) {
	if isNull || err != nil {
		return 0, isNull, err
	}
	if val >= 0 {
		val = 1
	} else {
		val = 0
	}
	return val, false, nil
}

func resOfEQ(val int64, isNull bool, err error) (int64, bool, error) {
	if isNull || err != nil {
		return 0, isNull, err
	}
	if val == 0 {
		val = 1
	} else {
		val = 0
	}
	return val, false, nil
}

func resOfNE(val int64, isNull bool, err error) (int64, bool, error) {
	if isNull || err != nil {
		return 0, isNull, err
	}
	if val != 0 {
		val = 1
	} else {
		val = 0
	}
	return val, false, nil
}

// compareNull compares null values based on the following rules.
// 1. NULL is considered to be equal to NULL
// 2. NULL is considered to be smaller than a non-NULL value.
// NOTE: (lhsIsNull == true) or (rhsIsNull == true) is required.
func compareNull(lhsIsNull, rhsIsNull bool) int64 {
	if lhsIsNull && rhsIsNull {
		return 0
	}
	if lhsIsNull {
		return -1
	}
	return 1
}

// CompareFunc defines the compare function prototype.
type CompareFunc = func(sctx sessionctx.Context, lhsArg, rhsArg Expression, lhsRow, rhsRow chunk.Row) (int64, bool, error)

// CompareInt compares two integers.
func CompareInt(sctx sessionctx.Context, lhsArg, rhsArg Expression, lhsRow, rhsRow chunk.Row) (int64, bool, error) {
	arg0, isNull0, err := lhsArg.EvalInt(sctx, lhsRow)
	if err != nil {
		return 0, true, err
	}

	arg1, isNull1, err := rhsArg.EvalInt(sctx, rhsRow)
	if err != nil {
		return 0, true, err
	}

	// compare null values.
	if isNull0 || isNull1 {
		return compareNull(isNull0, isNull1), true, nil
	}

	isUnsigned0, isUnsigned1 := mysql.HasUnsignedFlag(lhsArg.GetType().Flag), mysql.HasUnsignedFlag(rhsArg.GetType().Flag)
	var res int
	switch {
	case isUnsigned0 && isUnsigned1:
		res = types.CompareUint64(uint64(arg0), uint64(arg1))
	case isUnsigned0 && !isUnsigned1:
		if arg1 < 0 || uint64(arg0) > math.MaxInt64 {
			res = 1
		} else {
			res = types.CompareInt64(arg0, arg1)
		}
	case !isUnsigned0 && isUnsigned1:
		if arg0 < 0 || uint64(arg1) > math.MaxInt64 {
			res = -1
		} else {
			res = types.CompareInt64(arg0, arg1)
		}
	case !isUnsigned0 && !isUnsigned1:
		res = types.CompareInt64(arg0, arg1)
	}
	return int64(res), false, nil
}

<<<<<<< HEAD
type cmpString struct {
	collation string
}

func (c *cmpString) cmp(sctx sessionctx.Context, lhsArg, rhsArg Expression, lhsRow, rhsRow chunk.Row) (int64, bool, error) {
	arg0, isNull0, err := lhsArg.EvalString(sctx, lhsRow)
	if err != nil {
		return 0, true, err
	}

	arg1, isNull1, err := rhsArg.EvalString(sctx, rhsRow)
	if err != nil {
		return 0, true, err
	}

	if isNull0 || isNull1 {
		return compareNull(isNull0, isNull1), true, nil
	}
	return int64(types.CompareString(arg0, arg1, c.collation)), false, nil
}

// CompareString compares two strings.
func CompareString(sctx sessionctx.Context, lhsArg, rhsArg Expression, lhsRow, rhsRow chunk.Row, retTp *types.FieldType) (int64, bool, error) {
=======
func genCompareString(collation string, flen int) func(sctx sessionctx.Context, lhsArg, rhsArg Expression, lhsRow, rhsRow chunk.Row) (int64, bool, error) {
	return func(sctx sessionctx.Context, lhsArg, rhsArg Expression, lhsRow, rhsRow chunk.Row) (int64, bool, error) {
		return CompareStringWithCollationInfo(sctx, lhsArg, rhsArg, lhsRow, rhsRow, collation, flen)
	}
}

// CompareStringWithCollationInfo compares two strings with the specified collation information.
func CompareStringWithCollationInfo(sctx sessionctx.Context, lhsArg, rhsArg Expression, lhsRow, rhsRow chunk.Row,
	collation string, flen int) (int64, bool, error) {
>>>>>>> 143b3bd7
	arg0, isNull0, err := lhsArg.EvalString(sctx, lhsRow)
	if err != nil {
		return 0, true, err
	}

	arg1, isNull1, err := rhsArg.EvalString(sctx, rhsRow)
	if err != nil {
		return 0, true, err
	}

	if isNull0 || isNull1 {
		return compareNull(isNull0, isNull1), true, nil
	}
<<<<<<< HEAD
	return int64(types.CompareString(arg0, arg1, retTp.Collate)), false, nil
=======
	return int64(types.CompareString(arg0, arg1, collation, flen)), false, nil
>>>>>>> 143b3bd7
}

// CompareReal compares two float-point values.
func CompareReal(sctx sessionctx.Context, lhsArg, rhsArg Expression, lhsRow, rhsRow chunk.Row) (int64, bool, error) {
	arg0, isNull0, err := lhsArg.EvalReal(sctx, lhsRow)
	if err != nil {
		return 0, true, err
	}

	arg1, isNull1, err := rhsArg.EvalReal(sctx, rhsRow)
	if err != nil {
		return 0, true, err
	}

	if isNull0 || isNull1 {
		return compareNull(isNull0, isNull1), true, nil
	}
	return int64(types.CompareFloat64(arg0, arg1)), false, nil
}

// CompareDecimal compares two decimals.
func CompareDecimal(sctx sessionctx.Context, lhsArg, rhsArg Expression, lhsRow, rhsRow chunk.Row) (int64, bool, error) {
	arg0, isNull0, err := lhsArg.EvalDecimal(sctx, lhsRow)
	if err != nil {
		return 0, true, err
	}

	arg1, isNull1, err := rhsArg.EvalDecimal(sctx, rhsRow)
	if err != nil {
		return 0, true, err
	}

	if isNull0 || isNull1 {
		return compareNull(isNull0, isNull1), true, nil
	}
	return int64(arg0.Compare(arg1)), false, nil
}

// CompareTime compares two datetime or timestamps.
func CompareTime(sctx sessionctx.Context, lhsArg, rhsArg Expression, lhsRow, rhsRow chunk.Row) (int64, bool, error) {
	arg0, isNull0, err := lhsArg.EvalTime(sctx, lhsRow)
	if err != nil {
		return 0, true, err
	}

	arg1, isNull1, err := rhsArg.EvalTime(sctx, rhsRow)
	if err != nil {
		return 0, true, err
	}

	if isNull0 || isNull1 {
		return compareNull(isNull0, isNull1), true, nil
	}
	return int64(arg0.Compare(arg1)), false, nil
}

// CompareDuration compares two durations.
func CompareDuration(sctx sessionctx.Context, lhsArg, rhsArg Expression, lhsRow, rhsRow chunk.Row) (int64, bool, error) {
	arg0, isNull0, err := lhsArg.EvalDuration(sctx, lhsRow)
	if err != nil {
		return 0, true, err
	}

	arg1, isNull1, err := rhsArg.EvalDuration(sctx, rhsRow)
	if err != nil {
		return 0, true, err
	}

	if isNull0 || isNull1 {
		return compareNull(isNull0, isNull1), true, nil
	}
	return int64(arg0.Compare(arg1)), false, nil
}

// CompareJSON compares two JSONs.
func CompareJSON(sctx sessionctx.Context, lhsArg, rhsArg Expression, lhsRow, rhsRow chunk.Row) (int64, bool, error) {
	arg0, isNull0, err := lhsArg.EvalJSON(sctx, lhsRow)
	if err != nil {
		return 0, true, err
	}

	arg1, isNull1, err := rhsArg.EvalJSON(sctx, rhsRow)
	if err != nil {
		return 0, true, err
	}

	if isNull0 || isNull1 {
		return compareNull(isNull0, isNull1), true, nil
	}
	return int64(json.CompareBinary(arg0, arg1)), false, nil
}<|MERGE_RESOLUTION|>--- conflicted
+++ resolved
@@ -568,11 +568,7 @@
 		if isNull || err != nil {
 			return max, isNull, err
 		}
-<<<<<<< HEAD
-		if types.CompareString(v, max, b.tp.Collate) > 0 {
-=======
 		if types.CompareString(v, max, b.tp.Collate, b.tp.Flen) > 0 {
->>>>>>> 143b3bd7
 			max = v
 		}
 	}
@@ -771,11 +767,7 @@
 		if isNull || err != nil {
 			return min, isNull, err
 		}
-<<<<<<< HEAD
-		if types.CompareString(v, min, b.tp.Collate) < 0 {
-=======
 		if types.CompareString(v, min, b.tp.Collate, b.tp.Flen) < 0 {
->>>>>>> 143b3bd7
 			min = v
 		}
 	}
@@ -1053,11 +1045,7 @@
 }
 
 // GetCmpFunction get the compare function according to two arguments.
-<<<<<<< HEAD
-func GetCmpFunction(lhs, rhs Expression, retTp *types.FieldType) CompareFunc {
-=======
 func GetCmpFunction(ctx sessionctx.Context, lhs, rhs Expression) CompareFunc {
->>>>>>> 143b3bd7
 	switch GetAccurateCmpType(lhs, rhs) {
 	case types.ETInt:
 		return CompareInt
@@ -1066,13 +1054,8 @@
 	case types.ETDecimal:
 		return CompareDecimal
 	case types.ETString:
-<<<<<<< HEAD
-		cmp := cmpString{collation: retTp.Collate}
-		return cmp.cmp
-=======
 		_, dstCollation, dstFlen := DeriveCollationFromExprs(ctx, lhs, rhs)
 		return genCompareString(dstCollation, dstFlen)
->>>>>>> 143b3bd7
 	case types.ETDuration:
 		return CompareDuration
 	case types.ETDatetime, types.ETTimestamp:
@@ -1538,11 +1521,7 @@
 }
 
 func (b *builtinLTStringSig) evalInt(row chunk.Row) (val int64, isNull bool, err error) {
-<<<<<<< HEAD
-	return resOfLT(CompareString(b.ctx, b.args[0], b.args[1], row, row, b.tp))
-=======
 	return resOfLT(CompareStringWithCollationInfo(b.ctx, b.args[0], b.args[1], row, row, b.tp.Collate, b.tp.Flen))
->>>>>>> 143b3bd7
 }
 
 type builtinLTDurationSig struct {
@@ -1640,11 +1619,7 @@
 }
 
 func (b *builtinLEStringSig) evalInt(row chunk.Row) (val int64, isNull bool, err error) {
-<<<<<<< HEAD
-	return resOfLE(CompareString(b.ctx, b.args[0], b.args[1], row, row, b.tp))
-=======
 	return resOfLE(CompareStringWithCollationInfo(b.ctx, b.args[0], b.args[1], row, row, b.tp.Collate, b.tp.Flen))
->>>>>>> 143b3bd7
 }
 
 type builtinLEDurationSig struct {
@@ -1742,11 +1717,7 @@
 }
 
 func (b *builtinGTStringSig) evalInt(row chunk.Row) (val int64, isNull bool, err error) {
-<<<<<<< HEAD
-	return resOfGT(CompareString(b.ctx, b.args[0], b.args[1], row, row, b.tp))
-=======
 	return resOfGT(CompareStringWithCollationInfo(b.ctx, b.args[0], b.args[1], row, row, b.tp.Collate, b.tp.Flen))
->>>>>>> 143b3bd7
 }
 
 type builtinGTDurationSig struct {
@@ -1844,11 +1815,7 @@
 }
 
 func (b *builtinGEStringSig) evalInt(row chunk.Row) (val int64, isNull bool, err error) {
-<<<<<<< HEAD
-	return resOfGE(CompareString(b.ctx, b.args[0], b.args[1], row, row, b.tp))
-=======
 	return resOfGE(CompareStringWithCollationInfo(b.ctx, b.args[0], b.args[1], row, row, b.tp.Collate, b.tp.Flen))
->>>>>>> 143b3bd7
 }
 
 type builtinGEDurationSig struct {
@@ -1946,11 +1913,7 @@
 }
 
 func (b *builtinEQStringSig) evalInt(row chunk.Row) (val int64, isNull bool, err error) {
-<<<<<<< HEAD
-	return resOfEQ(CompareString(b.ctx, b.args[0], b.args[1], row, row, b.tp))
-=======
 	return resOfEQ(CompareStringWithCollationInfo(b.ctx, b.args[0], b.args[1], row, row, b.tp.Collate, b.tp.Flen))
->>>>>>> 143b3bd7
 }
 
 type builtinEQDurationSig struct {
@@ -2048,11 +2011,7 @@
 }
 
 func (b *builtinNEStringSig) evalInt(row chunk.Row) (val int64, isNull bool, err error) {
-<<<<<<< HEAD
-	return resOfNE(CompareString(b.ctx, b.args[0], b.args[1], row, row, b.tp))
-=======
 	return resOfNE(CompareStringWithCollationInfo(b.ctx, b.args[0], b.args[1], row, row, b.tp.Collate, b.tp.Flen))
->>>>>>> 143b3bd7
 }
 
 type builtinNEDurationSig struct {
@@ -2232,11 +2191,7 @@
 		res = 1
 	case isNull0 != isNull1:
 		break
-<<<<<<< HEAD
-	case types.CompareString(arg0, arg1, b.tp.Collate) == 0:
-=======
 	case types.CompareString(arg0, arg1, b.tp.Collate, b.tp.Flen) == 0:
->>>>>>> 143b3bd7
 		res = 1
 	}
 	return res, false, nil
@@ -2467,31 +2422,6 @@
 	return int64(res), false, nil
 }
 
-<<<<<<< HEAD
-type cmpString struct {
-	collation string
-}
-
-func (c *cmpString) cmp(sctx sessionctx.Context, lhsArg, rhsArg Expression, lhsRow, rhsRow chunk.Row) (int64, bool, error) {
-	arg0, isNull0, err := lhsArg.EvalString(sctx, lhsRow)
-	if err != nil {
-		return 0, true, err
-	}
-
-	arg1, isNull1, err := rhsArg.EvalString(sctx, rhsRow)
-	if err != nil {
-		return 0, true, err
-	}
-
-	if isNull0 || isNull1 {
-		return compareNull(isNull0, isNull1), true, nil
-	}
-	return int64(types.CompareString(arg0, arg1, c.collation)), false, nil
-}
-
-// CompareString compares two strings.
-func CompareString(sctx sessionctx.Context, lhsArg, rhsArg Expression, lhsRow, rhsRow chunk.Row, retTp *types.FieldType) (int64, bool, error) {
-=======
 func genCompareString(collation string, flen int) func(sctx sessionctx.Context, lhsArg, rhsArg Expression, lhsRow, rhsRow chunk.Row) (int64, bool, error) {
 	return func(sctx sessionctx.Context, lhsArg, rhsArg Expression, lhsRow, rhsRow chunk.Row) (int64, bool, error) {
 		return CompareStringWithCollationInfo(sctx, lhsArg, rhsArg, lhsRow, rhsRow, collation, flen)
@@ -2501,7 +2431,6 @@
 // CompareStringWithCollationInfo compares two strings with the specified collation information.
 func CompareStringWithCollationInfo(sctx sessionctx.Context, lhsArg, rhsArg Expression, lhsRow, rhsRow chunk.Row,
 	collation string, flen int) (int64, bool, error) {
->>>>>>> 143b3bd7
 	arg0, isNull0, err := lhsArg.EvalString(sctx, lhsRow)
 	if err != nil {
 		return 0, true, err
@@ -2515,11 +2444,7 @@
 	if isNull0 || isNull1 {
 		return compareNull(isNull0, isNull1), true, nil
 	}
-<<<<<<< HEAD
-	return int64(types.CompareString(arg0, arg1, retTp.Collate)), false, nil
-=======
 	return int64(types.CompareString(arg0, arg1, collation, flen)), false, nil
->>>>>>> 143b3bd7
 }
 
 // CompareReal compares two float-point values.
