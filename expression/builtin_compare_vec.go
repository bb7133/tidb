--- conflicted
+++ resolved
@@ -265,11 +265,7 @@
 			}
 			srcStr := src.GetString(i)
 			argStr := arg.GetString(i)
-<<<<<<< HEAD
-			if types.CompareString(srcStr, argStr, b.tp.Collate) < 0 {
-=======
 			if types.CompareString(srcStr, argStr, b.tp.Collate, b.tp.Flen) < 0 {
->>>>>>> 143b3bd7
 				dst.AppendString(srcStr)
 			} else {
 				dst.AppendString(argStr)
@@ -806,11 +802,7 @@
 			}
 			srcStr := src.GetString(i)
 			argStr := arg.GetString(i)
-<<<<<<< HEAD
-			if types.CompareString(srcStr, argStr, b.tp.Collate) > 0 {
-=======
 			if types.CompareString(srcStr, argStr, b.tp.Collate, b.tp.Flen) > 0 {
->>>>>>> 143b3bd7
 				dst.AppendString(srcStr)
 			} else {
 				dst.AppendString(argStr)
