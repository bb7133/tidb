// Copyright 2020 PingCAP, Inc.
//
// Licensed under the Apache License, Version 2.0 (the "License");
// you may not use this file except in compliance with the License.
// You may obtain a copy of the License at
//
//     http://www.apache.org/licenses/LICENSE-2.0
//
// Unless required by applicable law or agreed to in writing, software
// distributed under the License is distributed on an "AS IS" BASIS,
// See the License for the specific language governing permissions and
// limitations under the License.

package collate

import (
	"strings"
	"sync"

	"github.com/pingcap/parser/mysql"
)

var (
	collatorMap         map[string]Collator
	collatorIDMap       map[int]Collator
	id2NameMap          map[int32]string
	newCollationEnabled bool
	setCollationOnce    sync.Once
)

<<<<<<< HEAD
// DefaultCollation is default collation of TiDB. If a string column/constant is defined without collation,
// we use this as its collation.
const (
	DefaultCollation = "binary"
	DefaultLen       = 0
=======
// DefaultLen is set for datum if the string datum don't know its length.
const (
	DefaultLen = 0
>>>>>>> d9eab62e
)

// CollatorOption is the option of collator.
type CollatorOption struct {
	PadLen int
}

// NewCollatorOption creates a new CollatorOption with the specified arguments.
func NewCollatorOption(padLen int) CollatorOption {
	return CollatorOption{padLen}
}

// Collator provides functionality for comparing strings for a given
// collation order.
type Collator interface {
	// Compare returns an integer comparing the two strings. The result will be 0 if a == b, -1 if a < b, and +1 if a > b.
	Compare(a, b string, opt CollatorOption) int
	// Key returns the collate key for str. If the collation is padding, make sure the PadLen >= len(rune[]str) in opt.
	Key(str string, opt CollatorOption) []byte
}

// SetNewCollationEnabled sets if the new collation are enabled.
func SetNewCollationEnabled(flag bool) {
	setCollationOnce.Do(func() {
		SetNewCollationEnabledForTest(flag)
	})
}

// SetNewCollationEnabledForTest sets if the new collation are enabled in test.
// Note: Be careful to use this function, if this functions is used in tests, make sure the tests are serial.
func SetNewCollationEnabledForTest(flag bool) {
	newCollationEnabled = flag
	if newCollationEnabled {
		collatorMap["utf8mb4_bin"] = &binPaddingCollator{}
		collatorMap["utf8_bin"] = &binPaddingCollator{}
		collatorMap["utf8mb4_general_ci"] = &generalCICollator{}
		collatorMap["utf8_general_ci"] = &generalCICollator{}

		collatorIDMap[46] = &binPaddingCollator{}
		collatorIDMap[83] = &binPaddingCollator{}
		collatorIDMap[45] = &generalCICollator{}
		collatorIDMap[33] = &generalCICollator{}
	} else {
		collatorMap["utf8mb4_bin"] = &binCollator{}
		collatorMap["utf8_bin"] = &binCollator{}
		collatorMap["utf8mb4_general_ci"] = &binCollator{}
		collatorMap["utf8_general_ci"] = &binCollator{}

		collatorIDMap[46] = &binCollator{}
		collatorIDMap[83] = &binCollator{}
		collatorIDMap[45] = &binCollator{}
		collatorIDMap[33] = &binCollator{}
	}
}

// NewCollationEnabled returns if the new collations are enabled.
func NewCollationEnabled() bool {
	return newCollationEnabled
}

// GetCollator get the collator according to collate, it will return the binary collator if the corresponding collator doesn't exist.
func GetCollator(collate string) Collator {
	ctor, ok := collatorMap[collate]
	if !ok {
		return collatorMap["utf8mb4_bin"]
	}
	return ctor
}

// GetCollatorByID get the collator according to id, it will return the binary collator if the corresponding collator doesn't exist.
func GetCollatorByID(id int) Collator {
	ctor, ok := collatorIDMap[id]
	if !ok {
		return collatorMap["utf8mb4_bin"]
	}
	return ctor
}

type binCollator struct {
}

// Compare implement Collator interface.
func (bc *binCollator) Compare(a, b string, opt CollatorOption) int {
	return strings.Compare(a, b)
}

// Key implement Collator interface.
func (bc *binCollator) Key(str string, opt CollatorOption) []byte {
	return []byte(str)
}

// CollationID2Name return the collation name by the given id.
// If the id is not found in the map, we reutrn the default one directly.
func CollationID2Name(id int32) string {
<<<<<<< HEAD
	name, ok := id2NameMap[id]
	if !ok {
		return DefaultCollation
=======
	name, ok := mysql.Collations[uint8(id)]
	if !ok {
		return mysql.DefaultCollationName
>>>>>>> d9eab62e
	}
	return name
}

type binPaddingCollator struct {
}

func (bpc *binPaddingCollator) Compare(a, b string, opt CollatorOption) int {
	aLen := len(a)
	bLen := len(b)
	noPaddingResult := 0
	if aLen > bLen {
		noPaddingResult = strings.Compare(a[:bLen], b)
		if noPaddingResult != 0 {
			return noPaddingResult
		}
		return strings.Compare(a[bLen:], strings.Repeat(" ", aLen-bLen))
	} else if aLen < bLen {
		noPaddingResult = strings.Compare(a, b[:aLen])
		if noPaddingResult != 0 {
			return noPaddingResult
		}
		return strings.Compare(strings.Repeat(" ", bLen-aLen), b[aLen:])
	}
	return strings.Compare(a, b)
}

func (bpc *binPaddingCollator) Key(str string, opt CollatorOption) []byte {
	if opt.PadLen <= len(str) {
		return []byte(str)
	}
	return []byte(str + strings.Repeat(" ", opt.PadLen-len(str)))
}

func init() {
	collatorMap = make(map[string]Collator)
	collatorIDMap = make(map[int]Collator)
	id2NameMap = make(map[int32]string)

	collatorMap["binary"] = &binCollator{}
	collatorMap["utf8mb4_bin"] = &binCollator{}
	collatorMap["utf8_bin"] = &binCollator{}
	collatorMap["utf8mb4_general_ci"] = &binCollator{}
	collatorMap["utf8_general_ci"] = &binCollator{}

	// See https://github.com/pingcap/parser/blob/master/charset/charset.go for more information about the IDs.
	collatorIDMap[63] = &binCollator{}
	collatorIDMap[46] = &binCollator{}
	collatorIDMap[83] = &binCollator{}
	collatorIDMap[45] = &binCollator{}
	collatorIDMap[33] = &binCollator{}

	id2NameMap[63] = "binary"
	id2NameMap[45] = "utf8mb4_general_ci"
	id2NameMap[33] = "utf8_general_ci"
	id2NameMap[83] = "utf8_bin"
	id2NameMap[46] = "utf8mb4_bin"
}<|MERGE_RESOLUTION|>--- conflicted
+++ resolved
@@ -28,17 +28,9 @@
 	setCollationOnce    sync.Once
 )
 
-<<<<<<< HEAD
-// DefaultCollation is default collation of TiDB. If a string column/constant is defined without collation,
-// we use this as its collation.
-const (
-	DefaultCollation = "binary"
-	DefaultLen       = 0
-=======
 // DefaultLen is set for datum if the string datum don't know its length.
 const (
 	DefaultLen = 0
->>>>>>> d9eab62e
 )
 
 // CollatorOption is the option of collator.
@@ -133,15 +125,9 @@
 // CollationID2Name return the collation name by the given id.
 // If the id is not found in the map, we reutrn the default one directly.
 func CollationID2Name(id int32) string {
-<<<<<<< HEAD
-	name, ok := id2NameMap[id]
-	if !ok {
-		return DefaultCollation
-=======
 	name, ok := mysql.Collations[uint8(id)]
 	if !ok {
 		return mysql.DefaultCollationName
->>>>>>> d9eab62e
 	}
 	return name
 }
