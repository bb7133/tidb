--- conflicted
+++ resolved
@@ -131,11 +131,7 @@
 type binPaddingCollator struct {
 }
 
-<<<<<<< HEAD
-func truncateTailingSpaceOne(str string) string {
-=======
 func truncateTailingSpace(str string) string {
->>>>>>> 143b3bd7
 	byteLen := len(str)
 	i := byteLen - 1
 	for ; i >= 0; i-- {
@@ -148,19 +144,11 @@
 }
 
 func (bpc *binPaddingCollator) Compare(a, b string, opt CollatorOption) int {
-<<<<<<< HEAD
-	return strings.Compare(truncateTailingSpaceOne(a), truncateTailingSpaceOne(b))
-}
-
-func (bpc *binPaddingCollator) Key(str string, opt CollatorOption) []byte {
-	return []byte(truncateTailingSpaceOne(str))
-=======
 	return strings.Compare(truncateTailingSpace(a), truncateTailingSpace(b))
 }
 
 func (bpc *binPaddingCollator) Key(str string, opt CollatorOption) []byte {
 	return []byte(truncateTailingSpace(str))
->>>>>>> 143b3bd7
 }
 
 func init() {
