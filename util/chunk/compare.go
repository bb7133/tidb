// Copyright 2017 PingCAP, Inc.
//
// Licensed under the Apache License, Version 2.0 (the "License");
// you may not use this file except in compliance with the License.
// You may obtain a copy of the License at
//
//     http://www.apache.org/licenses/LICENSE-2.0
//
// Unless required by applicable law or agreed to in writing, software
// distributed under the License is distributed on an "AS IS" BASIS,
// See the License for the specific language governing permissions and
// limitations under the License.

package chunk

import (
	"sort"

	"github.com/pingcap/parser/mysql"
	"github.com/pingcap/tidb/types"
	"github.com/pingcap/tidb/types/json"
)

// CompareFunc is a function to compare the two values in Row, the two columns must have the same type.
type CompareFunc = func(l Row, lCol int, r Row, rCol int) int

// GetCompareFunc gets a compare function for the field type.
func GetCompareFunc(tp *types.FieldType) CompareFunc {
	switch tp.Tp {
	case mysql.TypeTiny, mysql.TypeShort, mysql.TypeInt24, mysql.TypeLong, mysql.TypeLonglong, mysql.TypeYear:
		if mysql.HasUnsignedFlag(tp.Flag) {
			return cmpUint64
		}
		return cmpInt64
	case mysql.TypeFloat:
		return cmpFloat32
	case mysql.TypeDouble:
		return cmpFloat64
	case mysql.TypeString, mysql.TypeVarString, mysql.TypeVarchar,
		mysql.TypeBlob, mysql.TypeTinyBlob, mysql.TypeMediumBlob, mysql.TypeLongBlob:
<<<<<<< HEAD
		cmp := &cmpString{retTp: tp}
		return cmp.cmp
=======
		return genCmpStringFunc(tp.Collate, tp.Flen)
>>>>>>> 143b3bd7
	case mysql.TypeDate, mysql.TypeDatetime, mysql.TypeTimestamp:
		return cmpTime
	case mysql.TypeDuration:
		return cmpDuration
	case mysql.TypeNewDecimal:
		return cmpMyDecimal
	case mysql.TypeSet, mysql.TypeEnum:
		return cmpNameValue
	case mysql.TypeBit:
		return cmpBit
	case mysql.TypeJSON:
		return cmpJSON
	}
	return nil
}

func cmpNull(lNull, rNull bool) int {
	if lNull && rNull {
		return 0
	}
	if lNull {
		return -1
	}
	return 1
}

func cmpInt64(l Row, lCol int, r Row, rCol int) int {
	lNull, rNull := l.IsNull(lCol), r.IsNull(rCol)
	if lNull || rNull {
		return cmpNull(lNull, rNull)
	}
	return types.CompareInt64(l.GetInt64(lCol), r.GetInt64(rCol))
}

func cmpUint64(l Row, lCol int, r Row, rCol int) int {
	lNull, rNull := l.IsNull(lCol), r.IsNull(rCol)
	if lNull || rNull {
		return cmpNull(lNull, rNull)
	}
	return types.CompareUint64(l.GetUint64(lCol), r.GetUint64(rCol))
}

<<<<<<< HEAD
type cmpString struct {
	retTp *types.FieldType
}

func (c *cmpString) cmp(l Row, lCol int, r Row, rCol int) int {
=======
func genCmpStringFunc(collation string, length int) func(l Row, lCol int, r Row, rCol int) int {
	return func(l Row, lCol int, r Row, rCol int) int {
		return cmpStringWithCollationInfo(l, lCol, r, rCol, collation, length)
	}
}

func cmpStringWithCollationInfo(l Row, lCol int, r Row, rCol int, collation string, flen int) int {
>>>>>>> 143b3bd7
	lNull, rNull := l.IsNull(lCol), r.IsNull(rCol)
	if lNull || rNull {
		return cmpNull(lNull, rNull)
	}
<<<<<<< HEAD
	return types.CompareString(l.GetString(lCol), r.GetString(rCol), c.retTp.Collate)
=======
	return types.CompareString(l.GetString(lCol), r.GetString(rCol), collation, flen)
>>>>>>> 143b3bd7
}

func cmpFloat32(l Row, lCol int, r Row, rCol int) int {
	lNull, rNull := l.IsNull(lCol), r.IsNull(rCol)
	if lNull || rNull {
		return cmpNull(lNull, rNull)
	}
	return types.CompareFloat64(float64(l.GetFloat32(lCol)), float64(r.GetFloat32(rCol)))
}

func cmpFloat64(l Row, lCol int, r Row, rCol int) int {
	lNull, rNull := l.IsNull(lCol), r.IsNull(rCol)
	if lNull || rNull {
		return cmpNull(lNull, rNull)
	}
	return types.CompareFloat64(l.GetFloat64(lCol), r.GetFloat64(rCol))
}

func cmpMyDecimal(l Row, lCol int, r Row, rCol int) int {
	lNull, rNull := l.IsNull(lCol), r.IsNull(rCol)
	if lNull || rNull {
		return cmpNull(lNull, rNull)
	}
	lDec, rDec := l.GetMyDecimal(lCol), r.GetMyDecimal(rCol)
	return lDec.Compare(rDec)
}

func cmpTime(l Row, lCol int, r Row, rCol int) int {
	lNull, rNull := l.IsNull(lCol), r.IsNull(rCol)
	if lNull || rNull {
		return cmpNull(lNull, rNull)
	}
	lTime, rTime := l.GetTime(lCol), r.GetTime(rCol)
	return lTime.Compare(rTime)
}

func cmpDuration(l Row, lCol int, r Row, rCol int) int {
	lNull, rNull := l.IsNull(lCol), r.IsNull(rCol)
	if lNull || rNull {
		return cmpNull(lNull, rNull)
	}
	lDur, rDur := l.GetDuration(lCol, 0).Duration, r.GetDuration(rCol, 0).Duration
	return types.CompareInt64(int64(lDur), int64(rDur))
}

func cmpNameValue(l Row, lCol int, r Row, rCol int) int {
	lNull, rNull := l.IsNull(lCol), r.IsNull(rCol)
	if lNull || rNull {
		return cmpNull(lNull, rNull)
	}
	_, lVal := l.getNameValue(lCol)
	_, rVal := r.getNameValue(rCol)
	return types.CompareUint64(lVal, rVal)
}

func cmpBit(l Row, lCol int, r Row, rCol int) int {
	lNull, rNull := l.IsNull(lCol), r.IsNull(rCol)
	if lNull || rNull {
		return cmpNull(lNull, rNull)
	}
	lBit := types.BinaryLiteral(l.GetBytes(lCol))
	rBit := types.BinaryLiteral(r.GetBytes(rCol))
	return lBit.Compare(rBit)
}

func cmpJSON(l Row, lCol int, r Row, rCol int) int {
	lNull, rNull := l.IsNull(lCol), r.IsNull(rCol)
	if lNull || rNull {
		return cmpNull(lNull, rNull)
	}
	lJ, rJ := l.GetJSON(lCol), r.GetJSON(rCol)
	return json.CompareBinary(lJ, rJ)
}

// Compare compares the value with ad.
// We assume that the collation information of the column is the same with the datum.
func Compare(row Row, colIdx int, ad *types.Datum) int {
	switch ad.Kind() {
	case types.KindNull:
		if row.IsNull(colIdx) {
			return 0
		}
		return 1
	case types.KindMinNotNull:
		if row.IsNull(colIdx) {
			return -1
		}
		return 1
	case types.KindMaxValue:
		return -1
	case types.KindInt64:
		return types.CompareInt64(row.GetInt64(colIdx), ad.GetInt64())
	case types.KindUint64:
		return types.CompareUint64(row.GetUint64(colIdx), ad.GetUint64())
	case types.KindFloat32:
		return types.CompareFloat64(float64(row.GetFloat32(colIdx)), float64(ad.GetFloat32()))
	case types.KindFloat64:
		return types.CompareFloat64(row.GetFloat64(colIdx), ad.GetFloat64())
	case types.KindString, types.KindBytes, types.KindBinaryLiteral, types.KindMysqlBit:
<<<<<<< HEAD
		return types.CompareString(row.GetString(colIdx), ad.GetString(), ad.Collation())
=======
		return types.CompareString(row.GetString(colIdx), ad.GetString(), ad.Collation(), ad.Length())
>>>>>>> 143b3bd7
	case types.KindMysqlDecimal:
		l, r := row.GetMyDecimal(colIdx), ad.GetMysqlDecimal()
		return l.Compare(r)
	case types.KindMysqlDuration:
		l, r := row.GetDuration(colIdx, 0).Duration, ad.GetMysqlDuration().Duration
		return types.CompareInt64(int64(l), int64(r))
	case types.KindMysqlEnum:
		l, r := row.GetEnum(colIdx).Value, ad.GetMysqlEnum().Value
		return types.CompareUint64(l, r)
	case types.KindMysqlSet:
		l, r := row.GetSet(colIdx).Value, ad.GetMysqlSet().Value
		return types.CompareUint64(l, r)
	case types.KindMysqlJSON:
		l, r := row.GetJSON(colIdx), ad.GetMysqlJSON()
		return json.CompareBinary(l, r)
	case types.KindMysqlTime:
		l, r := row.GetTime(colIdx), ad.GetMysqlTime()
		return l.Compare(r)
	default:
		return 0
	}
}

// LowerBound searches on the non-decreasing Column colIdx,
// returns the smallest index i such that the value at row i is not less than `d`.
func (c *Chunk) LowerBound(colIdx int, d *types.Datum) (index int, match bool) {
	index = sort.Search(c.NumRows(), func(i int) bool {
		cmp := Compare(c.GetRow(i), colIdx, d)
		if cmp == 0 {
			match = true
		}
		return cmp >= 0
	})
	return
}

// UpperBound searches on the non-decreasing Column colIdx,
// returns the smallest index i such that the value at row i is larger than `d`.
func (c *Chunk) UpperBound(colIdx int, d *types.Datum) int {
	return sort.Search(c.NumRows(), func(i int) bool {
		return Compare(c.GetRow(i), colIdx, d) > 0
	})
}<|MERGE_RESOLUTION|>--- conflicted
+++ resolved
@@ -38,12 +38,7 @@
 		return cmpFloat64
 	case mysql.TypeString, mysql.TypeVarString, mysql.TypeVarchar,
 		mysql.TypeBlob, mysql.TypeTinyBlob, mysql.TypeMediumBlob, mysql.TypeLongBlob:
-<<<<<<< HEAD
-		cmp := &cmpString{retTp: tp}
-		return cmp.cmp
-=======
 		return genCmpStringFunc(tp.Collate, tp.Flen)
->>>>>>> 143b3bd7
 	case mysql.TypeDate, mysql.TypeDatetime, mysql.TypeTimestamp:
 		return cmpTime
 	case mysql.TypeDuration:
@@ -86,13 +81,6 @@
 	return types.CompareUint64(l.GetUint64(lCol), r.GetUint64(rCol))
 }
 
-<<<<<<< HEAD
-type cmpString struct {
-	retTp *types.FieldType
-}
-
-func (c *cmpString) cmp(l Row, lCol int, r Row, rCol int) int {
-=======
 func genCmpStringFunc(collation string, length int) func(l Row, lCol int, r Row, rCol int) int {
 	return func(l Row, lCol int, r Row, rCol int) int {
 		return cmpStringWithCollationInfo(l, lCol, r, rCol, collation, length)
@@ -100,16 +88,11 @@
 }
 
 func cmpStringWithCollationInfo(l Row, lCol int, r Row, rCol int, collation string, flen int) int {
->>>>>>> 143b3bd7
-	lNull, rNull := l.IsNull(lCol), r.IsNull(rCol)
-	if lNull || rNull {
-		return cmpNull(lNull, rNull)
-	}
-<<<<<<< HEAD
-	return types.CompareString(l.GetString(lCol), r.GetString(rCol), c.retTp.Collate)
-=======
+	lNull, rNull := l.IsNull(lCol), r.IsNull(rCol)
+	if lNull || rNull {
+		return cmpNull(lNull, rNull)
+	}
 	return types.CompareString(l.GetString(lCol), r.GetString(rCol), collation, flen)
->>>>>>> 143b3bd7
 }
 
 func cmpFloat32(l Row, lCol int, r Row, rCol int) int {
@@ -209,11 +192,7 @@
 	case types.KindFloat64:
 		return types.CompareFloat64(row.GetFloat64(colIdx), ad.GetFloat64())
 	case types.KindString, types.KindBytes, types.KindBinaryLiteral, types.KindMysqlBit:
-<<<<<<< HEAD
-		return types.CompareString(row.GetString(colIdx), ad.GetString(), ad.Collation())
-=======
 		return types.CompareString(row.GetString(colIdx), ad.GetString(), ad.Collation(), ad.Length())
->>>>>>> 143b3bd7
 	case types.KindMysqlDecimal:
 		l, r := row.GetMyDecimal(colIdx), ad.GetMysqlDecimal()
 		return l.Compare(r)
