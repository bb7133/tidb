// Copyright 2015 PingCAP, Inc.
//
// Licensed under the Apache License, Version 2.0 (the "License");
// you may not use this file except in compliance with the License.
// You may obtain a copy of the License at
//
//     http://www.apache.org/licenses/LICENSE-2.0
//
// Unless required by applicable law or agreed to in writing, software
// distributed under the License is distributed on an "AS IS" BASIS,
// See the License for the specific language governing permissions and
// limitations under the License.

package types

import (
	"math"
	"time"

	"github.com/pingcap/tidb/util/collate"
)

// CompareInt64 returns an integer comparing the int64 x to y.
func CompareInt64(x, y int64) int {
	if x < y {
		return -1
	} else if x == y {
		return 0
	}

	return 1
}

// CompareUint64 returns an integer comparing the uint64 x to y.
func CompareUint64(x, y uint64) int {
	if x < y {
		return -1
	} else if x == y {
		return 0
	}

	return 1
}

//VecCompareUU returns []int64 comparing the []uint64 x to []uint64 y
func VecCompareUU(x, y []uint64, res []int64) {
	n := len(x)
	for i := 0; i < n; i++ {
		if x[i] < y[i] {
			res[i] = -1
		} else if x[i] == y[i] {
			res[i] = 0
		} else {
			res[i] = 1
		}
	}
}

//VecCompareII returns []int64 comparing the []int64 x to []int64 y
func VecCompareII(x, y, res []int64) {
	n := len(x)
	for i := 0; i < n; i++ {
		if x[i] < y[i] {
			res[i] = -1
		} else if x[i] == y[i] {
			res[i] = 0
		} else {
			res[i] = 1
		}
	}
}

//VecCompareUI returns []int64 comparing the []uint64 x to []int64y
func VecCompareUI(x []uint64, y, res []int64) {
	n := len(x)
	for i := 0; i < n; i++ {
		if y[i] < 0 || x[i] > math.MaxInt64 {
			res[i] = 1
		} else if int64(x[i]) < y[i] {
			res[i] = -1
		} else if int64(x[i]) == y[i] {
			res[i] = 0
		} else {
			res[i] = 1
		}
	}
}

//VecCompareIU returns []int64 comparing the []int64 x to []uint64y
func VecCompareIU(x []int64, y []uint64, res []int64) {
	n := len(x)
	for i := 0; i < n; i++ {
		if x[i] < 0 || uint64(y[i]) > math.MaxInt64 {
			res[i] = -1
		} else if x[i] < int64(y[i]) {
			res[i] = -1
		} else if x[i] == int64(y[i]) {
			res[i] = 0
		} else {
			res[i] = 1
		}
	}
}

// CompareFloat64 returns an integer comparing the float64 x to y.
func CompareFloat64(x, y float64) int {
	if x < y {
		return -1
	} else if x == y {
		return 0
	}

	return 1
}

<<<<<<< HEAD
// CompareString returns an integer comparing the string x to y.
func CompareString(x, y, collation string) int {
	if x < y {
		return -1
	} else if x == y {
		return 0
	}

	return 1
=======
// CompareString returns an integer comparing the string x to y with the specified collation and length.
func CompareString(x, y, collation string, length int) int {
	return collate.GetCollator(collation).Compare(x, y, collate.NewCollatorOption(length))
>>>>>>> 143b3bd7
}

// CompareDuration returns an integer comparing the duration x to y.
func CompareDuration(x, y time.Duration) int {
	if x < y {
		return -1
	} else if x == y {
		return 0
	}

	return 1
}<|MERGE_RESOLUTION|>--- conflicted
+++ resolved
@@ -113,21 +113,9 @@
 	return 1
 }
 
-<<<<<<< HEAD
-// CompareString returns an integer comparing the string x to y.
-func CompareString(x, y, collation string) int {
-	if x < y {
-		return -1
-	} else if x == y {
-		return 0
-	}
-
-	return 1
-=======
 // CompareString returns an integer comparing the string x to y with the specified collation and length.
 func CompareString(x, y, collation string, length int) int {
 	return collate.GetCollator(collation).Compare(x, y, collate.NewCollatorOption(length))
->>>>>>> 143b3bd7
 }
 
 // CompareDuration returns an integer comparing the duration x to y.
