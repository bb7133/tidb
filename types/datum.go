// Copyright 2016 PingCAP, Inc.
//
// Licensed under the Apache License, Version 2.0 (the "License");
// you may not use this file except in compliance with the License.
// You may obtain a copy of the License at
//
//     http://www.apache.org/licenses/LICENSE-2.0
//
// Unless required by applicable law or agreed to in writing, software
// distributed under the License is distributed on an "AS IS" BASIS,
// See the License for the specific language governing permissions and
// limitations under the License.

package types

import (
	"fmt"
	"math"
	"sort"
	"strconv"
	"strings"
	"time"
	"unicode/utf8"
	"unsafe"

	"github.com/pingcap/errors"
	"github.com/pingcap/parser/charset"
	"github.com/pingcap/parser/mysql"
	"github.com/pingcap/parser/terror"
	"github.com/pingcap/parser/types"
	"github.com/pingcap/tidb/sessionctx/stmtctx"
	"github.com/pingcap/tidb/types/json"
	"github.com/pingcap/tidb/util/collate"
	"github.com/pingcap/tidb/util/hack"
	"github.com/pingcap/tidb/util/logutil"
	"go.uber.org/zap"
)

// Kind constants.
const (
	KindNull          byte = 0
	KindInt64         byte = 1
	KindUint64        byte = 2
	KindFloat32       byte = 3
	KindFloat64       byte = 4
	KindString        byte = 5
	KindBytes         byte = 6
	KindBinaryLiteral byte = 7 // Used for BIT / HEX literals.
	KindMysqlDecimal  byte = 8
	KindMysqlDuration byte = 9
	KindMysqlEnum     byte = 10
	KindMysqlBit      byte = 11 // Used for BIT table column values.
	KindMysqlSet      byte = 12
	KindMysqlTime     byte = 13
	KindInterface     byte = 14
	KindMinNotNull    byte = 15
	KindMaxValue      byte = 16
	KindRaw           byte = 17
	KindMysqlJSON     byte = 18
)

// Datum is a data box holds different kind of data.
// It has better performance and is easier to use than `interface{}`.
type Datum struct {
	k         byte        // datum kind.
	collation string      // collation hold the collation information for string value.
	decimal   uint16      // decimal can hold uint16 values.
	length    uint32      // length can hold uint32 values.
	i         int64       // i can hold int64 uint64 float64 values.
	b         []byte      // b can hold string or []byte values.
	x         interface{} // x hold all other types.
}

// Copy deep copies a Datum.
func (d *Datum) Copy() *Datum {
	ret := *d
	if d.b != nil {
		ret.b = make([]byte, len(d.b))
		copy(ret.b, d.b)
	}
	switch ret.Kind() {
	case KindMysqlDecimal:
		d := *d.GetMysqlDecimal()
		ret.SetMysqlDecimal(&d)
	case KindMysqlTime:
		ret.SetMysqlTime(d.GetMysqlTime())
	}
	return &ret
}

// Kind gets the kind of the datum.
func (d *Datum) Kind() byte {
	return d.k
}

// Collation gets the collation of the datum.
func (d *Datum) Collation() string {
	return d.collation
}

// Frac gets the frac of the datum.
func (d *Datum) Frac() int {
	return int(d.decimal)
}

// SetFrac sets the frac of the datum.
func (d *Datum) SetFrac(frac int) {
	d.decimal = uint16(frac)
}

// Length gets the length of the datum.
func (d *Datum) Length() int {
	return int(d.length)
}

// SetLength sets the length of the datum.
func (d *Datum) SetLength(l int) {
	d.length = uint32(l)
}

// IsNull checks if datum is null.
func (d *Datum) IsNull() bool {
	return d.k == KindNull
}

// GetInt64 gets int64 value.
func (d *Datum) GetInt64() int64 {
	return d.i
}

// SetInt64 sets int64 value.
func (d *Datum) SetInt64(i int64) {
	d.k = KindInt64
	d.i = i
}

// GetUint64 gets uint64 value.
func (d *Datum) GetUint64() uint64 {
	return uint64(d.i)
}

// SetUint64 sets uint64 value.
func (d *Datum) SetUint64(i uint64) {
	d.k = KindUint64
	d.i = int64(i)
}

// GetFloat64 gets float64 value.
func (d *Datum) GetFloat64() float64 {
	return math.Float64frombits(uint64(d.i))
}

// SetFloat64 sets float64 value.
func (d *Datum) SetFloat64(f float64) {
	d.k = KindFloat64
	d.i = int64(math.Float64bits(f))
}

// GetFloat32 gets float32 value.
func (d *Datum) GetFloat32() float32 {
	return float32(math.Float64frombits(uint64(d.i)))
}

// SetFloat32 sets float32 value.
func (d *Datum) SetFloat32(f float32) {
	d.k = KindFloat32
	d.i = int64(math.Float64bits(float64(f)))
}

// GetString gets string value.
func (d *Datum) GetString() string {
	return string(hack.String(d.b))
}

// SetString sets string value.
func (d *Datum) SetString(s string, collation string, length int) {
	d.k = KindString
	sink(s)
	d.b = hack.Slice(s)
	d.collation = collation
}

// sink prevents s from being allocated on the stack.
var sink = func(s string) {
}

// GetBytes gets bytes value.
func (d *Datum) GetBytes() []byte {
	return d.b
}

// SetBytes sets bytes value to datum.
func (d *Datum) SetBytes(b []byte) {
	d.k = KindBytes
	d.b = b
}

// SetBytesAsString sets bytes value to datum as string type.
func (d *Datum) SetBytesAsString(b []byte, collation string, length uint32) {
	d.k = KindString
	d.b = b
	d.length = length
	d.collation = collation
}

// GetInterface gets interface value.
func (d *Datum) GetInterface() interface{} {
	return d.x
}

// SetInterface sets interface to datum.
func (d *Datum) SetInterface(x interface{}) {
	d.k = KindInterface
	d.x = x
}

// SetNull sets datum to nil.
func (d *Datum) SetNull() {
	d.k = KindNull
	d.x = nil
}

// SetMinNotNull sets datum to minNotNull value.
func (d *Datum) SetMinNotNull() {
	d.k = KindMinNotNull
	d.x = nil
}

// GetBinaryLiteral gets Bit value
func (d *Datum) GetBinaryLiteral() BinaryLiteral {
	return d.b
}

// GetMysqlBit gets MysqlBit value
func (d *Datum) GetMysqlBit() BinaryLiteral {
	return d.GetBinaryLiteral()
}

// SetBinaryLiteral sets Bit value
func (d *Datum) SetBinaryLiteral(b BinaryLiteral) {
	d.k = KindBinaryLiteral
	d.b = b
}

// SetMysqlBit sets MysqlBit value
func (d *Datum) SetMysqlBit(b BinaryLiteral) {
	d.k = KindMysqlBit
	d.b = b
}

// GetMysqlDecimal gets Decimal value
func (d *Datum) GetMysqlDecimal() *MyDecimal {
	return d.x.(*MyDecimal)
}

// SetMysqlDecimal sets Decimal value
func (d *Datum) SetMysqlDecimal(b *MyDecimal) {
	d.k = KindMysqlDecimal
	d.x = b
}

// GetMysqlDuration gets Duration value
func (d *Datum) GetMysqlDuration() Duration {
	return Duration{Duration: time.Duration(d.i), Fsp: int8(d.decimal)}
}

// SetMysqlDuration sets Duration value
func (d *Datum) SetMysqlDuration(b Duration) {
	d.k = KindMysqlDuration
	d.i = int64(b.Duration)
	d.decimal = uint16(b.Fsp)
}

// GetMysqlEnum gets Enum value
func (d *Datum) GetMysqlEnum() Enum {
	str := string(hack.String(d.b))
	return Enum{Value: uint64(d.i), Name: str}
}

// SetMysqlEnum sets Enum value
func (d *Datum) SetMysqlEnum(b Enum, collation string, length int) {
	d.k = KindMysqlEnum
	d.i = int64(b.Value)
	sink(b.Name)
	d.collation = collation
	d.length = uint32(length)
	d.b = hack.Slice(b.Name)
}

// GetMysqlSet gets Set value
func (d *Datum) GetMysqlSet() Set {
	str := string(hack.String(d.b))
	return Set{Value: uint64(d.i), Name: str}
}

// SetMysqlSet sets Set value
func (d *Datum) SetMysqlSet(b Set, collation string, length int) {
	d.k = KindMysqlSet
	d.i = int64(b.Value)
	sink(b.Name)
	d.collation = collation
	d.length = uint32(length)
	d.b = hack.Slice(b.Name)
}

// GetMysqlJSON gets json.BinaryJSON value
func (d *Datum) GetMysqlJSON() json.BinaryJSON {
	return json.BinaryJSON{TypeCode: byte(d.i), Value: d.b}
}

// SetMysqlJSON sets json.BinaryJSON value
func (d *Datum) SetMysqlJSON(b json.BinaryJSON) {
	d.k = KindMysqlJSON
	d.i = int64(b.TypeCode)
	d.b = b.Value
}

// GetMysqlTime gets types.Time value
func (d *Datum) GetMysqlTime() Time {
	return d.x.(Time)
}

// SetMysqlTime sets types.Time value
func (d *Datum) SetMysqlTime(b Time) {
	d.k = KindMysqlTime
	d.x = b
}

// SetRaw sets raw value.
func (d *Datum) SetRaw(b []byte) {
	d.k = KindRaw
	d.b = b
}

// GetRaw gets raw value.
func (d *Datum) GetRaw() []byte {
	return d.b
}

// SetAutoID set the auto increment ID according to its int flag.
func (d *Datum) SetAutoID(id int64, flag uint) {
	if mysql.HasUnsignedFlag(flag) {
		d.SetUint64(uint64(id))
	} else {
		d.SetInt64(id)
	}
}

// String returns a human-readable description of Datum. It is intended only for debugging.
func (d Datum) String() string {
	var t string
	switch d.k {
	case KindNull:
		t = "KindNull"
	case KindInt64:
		t = "KindInt64"
	case KindUint64:
		t = "KindUint64"
	case KindFloat32:
		t = "KindFloat32"
	case KindFloat64:
		t = "KindFloat64"
	case KindString:
		t = "KindString"
	case KindBytes:
		t = "KindBytes"
	case KindMysqlDecimal:
		t = "KindMysqlDecimal"
	case KindMysqlDuration:
		t = "KindMysqlDuration"
	case KindMysqlEnum:
		t = "KindMysqlEnum"
	case KindBinaryLiteral:
		t = "KindBinaryLiteral"
	case KindMysqlBit:
		t = "KindMysqlBit"
	case KindMysqlSet:
		t = "KindMysqlSet"
	case KindMysqlJSON:
		t = "KindMysqlJSON"
	case KindMysqlTime:
		t = "KindMysqlTime"
	default:
		t = "Unknown"
	}
	v := d.GetValue()
	if b, ok := v.([]byte); ok && d.k == KindBytes {
		v = string(b)
	}
	return fmt.Sprintf("%v %v", t, v)
}

// GetValue gets the value of the datum of any kind.
func (d *Datum) GetValue() interface{} {
	switch d.k {
	case KindInt64:
		return d.GetInt64()
	case KindUint64:
		return d.GetUint64()
	case KindFloat32:
		return d.GetFloat32()
	case KindFloat64:
		return d.GetFloat64()
	case KindString:
		return d.GetString()
	case KindBytes:
		return d.GetBytes()
	case KindMysqlDecimal:
		return d.GetMysqlDecimal()
	case KindMysqlDuration:
		return d.GetMysqlDuration()
	case KindMysqlEnum:
		return d.GetMysqlEnum()
	case KindBinaryLiteral, KindMysqlBit:
		return d.GetBinaryLiteral()
	case KindMysqlSet:
		return d.GetMysqlSet()
	case KindMysqlJSON:
		return d.GetMysqlJSON()
	case KindMysqlTime:
		return d.GetMysqlTime()
	default:
		return d.GetInterface()
	}
}

// SetValueForTest sets any kind of value.
func (d *Datum) SetValueForTest(val interface{}) {
	switch x := val.(type) {
	case nil:
		d.SetNull()
	case bool:
		if x {
			d.SetInt64(1)
		} else {
			d.SetInt64(0)
		}
	case int:
		d.SetInt64(int64(x))
	case int64:
		d.SetInt64(x)
	case uint64:
		d.SetUint64(x)
	case float32:
		d.SetFloat32(x)
	case float64:
		d.SetFloat64(x)
	case string:
		d.SetString(x, mysql.DefaultCollationName, collate.DefaultLen)
	case []byte:
		d.SetBytes(x)
	case *MyDecimal:
		d.SetMysqlDecimal(x)
	case Duration:
		d.SetMysqlDuration(x)
	case Enum:
		d.SetMysqlEnum(x, mysql.DefaultCollationName, collate.DefaultLen)
	case BinaryLiteral:
		d.SetBinaryLiteral(x)
	case BitLiteral: // Store as BinaryLiteral for Bit and Hex literals
		d.SetBinaryLiteral(BinaryLiteral(x))
	case HexLiteral:
		d.SetBinaryLiteral(BinaryLiteral(x))
	case Set:
		d.SetMysqlSet(x, mysql.DefaultCollationName, collate.DefaultLen)
	case json.BinaryJSON:
		d.SetMysqlJSON(x)
	case Time:
		d.SetMysqlTime(x)
	default:
		d.SetInterface(x)
	}
}

// SetValue sets any kind of value.
func (d *Datum) SetValue(val interface{}, tp *types.FieldType) {
	switch x := val.(type) {
	case nil:
		d.SetNull()
	case bool:
		if x {
			d.SetInt64(1)
		} else {
			d.SetInt64(0)
		}
	case int:
		d.SetInt64(int64(x))
	case int64:
		d.SetInt64(x)
	case uint64:
		d.SetUint64(x)
	case float32:
		d.SetFloat32(x)
	case float64:
		d.SetFloat64(x)
	case string:
		d.SetString(x, tp.Collate, tp.Flen)
	case []byte:
		d.SetBytes(x)
	case *MyDecimal:
		d.SetMysqlDecimal(x)
	case Duration:
		d.SetMysqlDuration(x)
	case Enum:
		d.SetMysqlEnum(x, tp.Collate, tp.Flen)
	case BinaryLiteral:
		d.SetBinaryLiteral(x)
	case BitLiteral: // Store as BinaryLiteral for Bit and Hex literals
		d.SetBinaryLiteral(BinaryLiteral(x))
	case HexLiteral:
		d.SetBinaryLiteral(BinaryLiteral(x))
	case Set:
		d.SetMysqlSet(x, tp.Collate, tp.Flen)
	case json.BinaryJSON:
		d.SetMysqlJSON(x)
	case Time:
		d.SetMysqlTime(x)
	default:
		d.SetInterface(x)
	}
}

// InferCollation infers the collation by the given two collation.
func InferCollation(c1, c2 string) string {
	return c1
}

// CompareDatum compares datum to another datum.
// TODO: return error properly.
func (d *Datum) CompareDatum(sc *stmtctx.StatementContext, ad *Datum) (int, error) {
	if d.k == KindMysqlJSON && ad.k != KindMysqlJSON {
		cmp, err := ad.CompareDatum(sc, d)
		return cmp * -1, errors.Trace(err)
	}
	switch ad.k {
	case KindNull:
		if d.k == KindNull {
			return 0, nil
		}
		return 1, nil
	case KindMinNotNull:
		if d.k == KindNull {
			return -1, nil
		} else if d.k == KindMinNotNull {
			return 0, nil
		}
		return 1, nil
	case KindMaxValue:
		if d.k == KindMaxValue {
			return 0, nil
		}
		return -1, nil
	case KindInt64:
		return d.compareInt64(sc, ad.GetInt64())
	case KindUint64:
		return d.compareUint64(sc, ad.GetUint64())
	case KindFloat32, KindFloat64:
		return d.compareFloat64(sc, ad.GetFloat64())
	case KindString:
		retCollation := InferCollation(d.collation, ad.collation)
		return d.compareString(sc, ad.GetString(), retCollation)
	case KindBytes:
		return d.compareBytes(sc, ad.GetBytes())
	case KindMysqlDecimal:
		return d.compareMysqlDecimal(sc, ad.GetMysqlDecimal())
	case KindMysqlDuration:
		return d.compareMysqlDuration(sc, ad.GetMysqlDuration())
	case KindMysqlEnum:
		return d.compareMysqlEnum(sc, ad.GetMysqlEnum())
	case KindBinaryLiteral, KindMysqlBit:
		return d.compareBinaryLiteral(sc, ad.GetBinaryLiteral())
	case KindMysqlSet:
		return d.compareMysqlSet(sc, ad.GetMysqlSet())
	case KindMysqlJSON:
		return d.compareMysqlJSON(sc, ad.GetMysqlJSON())
	case KindMysqlTime:
		return d.compareMysqlTime(sc, ad.GetMysqlTime())
	default:
		return 0, nil
	}
}

func (d *Datum) compareInt64(sc *stmtctx.StatementContext, i int64) (int, error) {
	switch d.k {
	case KindMaxValue:
		return 1, nil
	case KindInt64:
		return CompareInt64(d.i, i), nil
	case KindUint64:
		if i < 0 || d.GetUint64() > math.MaxInt64 {
			return 1, nil
		}
		return CompareInt64(d.i, i), nil
	default:
		return d.compareFloat64(sc, float64(i))
	}
}

func (d *Datum) compareUint64(sc *stmtctx.StatementContext, u uint64) (int, error) {
	switch d.k {
	case KindMaxValue:
		return 1, nil
	case KindInt64:
		if d.i < 0 || u > math.MaxInt64 {
			return -1, nil
		}
		return CompareInt64(d.i, int64(u)), nil
	case KindUint64:
		return CompareUint64(d.GetUint64(), u), nil
	default:
		return d.compareFloat64(sc, float64(u))
	}
}

func (d *Datum) compareFloat64(sc *stmtctx.StatementContext, f float64) (int, error) {
	switch d.k {
	case KindNull, KindMinNotNull:
		return -1, nil
	case KindMaxValue:
		return 1, nil
	case KindInt64:
		return CompareFloat64(float64(d.i), f), nil
	case KindUint64:
		return CompareFloat64(float64(d.GetUint64()), f), nil
	case KindFloat32, KindFloat64:
		return CompareFloat64(d.GetFloat64(), f), nil
	case KindString, KindBytes:
		fVal, err := StrToFloat(sc, d.GetString())
		return CompareFloat64(fVal, f), errors.Trace(err)
	case KindMysqlDecimal:
		fVal, err := d.GetMysqlDecimal().ToFloat64()
		return CompareFloat64(fVal, f), errors.Trace(err)
	case KindMysqlDuration:
		fVal := d.GetMysqlDuration().Seconds()
		return CompareFloat64(fVal, f), nil
	case KindMysqlEnum:
		fVal := d.GetMysqlEnum().ToNumber()
		return CompareFloat64(fVal, f), nil
	case KindBinaryLiteral, KindMysqlBit:
		val, err := d.GetBinaryLiteral().ToInt(sc)
		fVal := float64(val)
		return CompareFloat64(fVal, f), errors.Trace(err)
	case KindMysqlSet:
		fVal := d.GetMysqlSet().ToNumber()
		return CompareFloat64(fVal, f), nil
	case KindMysqlTime:
		fVal, err := d.GetMysqlTime().ToNumber().ToFloat64()
		return CompareFloat64(fVal, f), errors.Trace(err)
	default:
		return -1, nil
	}
}

func (d *Datum) compareString(sc *stmtctx.StatementContext, s string, retCollation string) (int, error) {
	switch d.k {
	case KindNull, KindMinNotNull:
		return -1, nil
	case KindMaxValue:
		return 1, nil
	case KindString, KindBytes:
<<<<<<< HEAD
		return CompareString(d.GetString(), s, retCollation), nil
=======
		return CompareString(d.GetString(), s, d.collation, int(d.length)), nil
>>>>>>> 143b3bd7
	case KindMysqlDecimal:
		dec := new(MyDecimal)
		err := sc.HandleTruncate(dec.FromString(hack.Slice(s)))
		return d.GetMysqlDecimal().Compare(dec), errors.Trace(err)
	case KindMysqlTime:
		dt, err := ParseDatetime(sc, s)
		return d.GetMysqlTime().Compare(dt), errors.Trace(err)
	case KindMysqlDuration:
		dur, err := ParseDuration(sc, s, MaxFsp)
		return d.GetMysqlDuration().Compare(dur), errors.Trace(err)
	case KindMysqlSet:
<<<<<<< HEAD
		return CompareString(d.GetMysqlSet().String(), s, retCollation), nil
	case KindMysqlEnum:
		return CompareString(d.GetMysqlEnum().String(), s, retCollation), nil
	case KindBinaryLiteral, KindMysqlBit:
		return CompareString(d.GetBinaryLiteral().ToString(), s, retCollation), nil
=======
		return CompareString(d.GetMysqlSet().String(), s, d.collation, int(d.length)), nil
	case KindMysqlEnum:
		return CompareString(d.GetMysqlEnum().String(), s, d.collation, int(d.length)), nil
	case KindBinaryLiteral, KindMysqlBit:
		return CompareString(d.GetBinaryLiteral().ToString(), s, d.collation, int(d.length)), nil
>>>>>>> 143b3bd7
	default:
		fVal, err := StrToFloat(sc, s)
		if err != nil {
			return 0, errors.Trace(err)
		}
		return d.compareFloat64(sc, fVal)
	}
}

func (d *Datum) compareBytes(sc *stmtctx.StatementContext, b []byte) (int, error) {
	str := string(hack.String(b))
	return d.compareString(sc, str, d.collation)
}

func (d *Datum) compareMysqlDecimal(sc *stmtctx.StatementContext, dec *MyDecimal) (int, error) {
	switch d.k {
	case KindNull, KindMinNotNull:
		return -1, nil
	case KindMaxValue:
		return 1, nil
	case KindMysqlDecimal:
		return d.GetMysqlDecimal().Compare(dec), nil
	case KindString, KindBytes:
		dDec := new(MyDecimal)
		err := sc.HandleTruncate(dDec.FromString(d.GetBytes()))
		return dDec.Compare(dec), errors.Trace(err)
	default:
		dVal, err := d.ConvertTo(sc, NewFieldType(mysql.TypeNewDecimal))
		if err != nil {
			return 0, errors.Trace(err)
		}
		return dVal.GetMysqlDecimal().Compare(dec), nil
	}
}

func (d *Datum) compareMysqlDuration(sc *stmtctx.StatementContext, dur Duration) (int, error) {
	switch d.k {
	case KindMysqlDuration:
		return d.GetMysqlDuration().Compare(dur), nil
	case KindString, KindBytes:
		dDur, err := ParseDuration(sc, d.GetString(), MaxFsp)
		return dDur.Compare(dur), errors.Trace(err)
	default:
		return d.compareFloat64(sc, dur.Seconds())
	}
}

func (d *Datum) compareMysqlEnum(sc *stmtctx.StatementContext, enum Enum) (int, error) {
	switch d.k {
	case KindString, KindBytes:
<<<<<<< HEAD
		return CompareString(d.GetString(), enum.String(), d.collation), nil
=======
		return CompareString(d.GetString(), enum.String(), d.collation, int(d.length)), nil
>>>>>>> 143b3bd7
	default:
		return d.compareFloat64(sc, enum.ToNumber())
	}
}

func (d *Datum) compareBinaryLiteral(sc *stmtctx.StatementContext, b BinaryLiteral) (int, error) {
	switch d.k {
	case KindString, KindBytes:
<<<<<<< HEAD
		return CompareString(d.GetString(), b.ToString(), d.collation), nil
	case KindBinaryLiteral, KindMysqlBit:
		return CompareString(d.GetBinaryLiteral().ToString(), b.ToString(), d.collation), nil
=======
		return CompareString(d.GetString(), b.ToString(), d.collation, int(d.length)), nil
	case KindBinaryLiteral, KindMysqlBit:
		return CompareString(d.GetBinaryLiteral().ToString(), b.ToString(), d.collation, int(d.length)), nil
>>>>>>> 143b3bd7
	default:
		val, err := b.ToInt(sc)
		if err != nil {
			return 0, errors.Trace(err)
		}
		result, err := d.compareFloat64(sc, float64(val))
		return result, errors.Trace(err)
	}
}

func (d *Datum) compareMysqlSet(sc *stmtctx.StatementContext, set Set) (int, error) {
	switch d.k {
	case KindString, KindBytes:
<<<<<<< HEAD
		return CompareString(d.GetString(), set.String(), d.collation), nil
=======
		return CompareString(d.GetString(), set.String(), d.collation, int(d.length)), nil
>>>>>>> 143b3bd7
	default:
		return d.compareFloat64(sc, set.ToNumber())
	}
}

func (d *Datum) compareMysqlJSON(sc *stmtctx.StatementContext, target json.BinaryJSON) (int, error) {
	origin, err := d.ToMysqlJSON()
	if err != nil {
		return 0, errors.Trace(err)
	}
	return json.CompareBinary(origin, target), nil
}

func (d *Datum) compareMysqlTime(sc *stmtctx.StatementContext, time Time) (int, error) {
	switch d.k {
	case KindString, KindBytes:
		dt, err := ParseDatetime(sc, d.GetString())
		return dt.Compare(time), errors.Trace(err)
	case KindMysqlTime:
		return d.GetMysqlTime().Compare(time), nil
	default:
		fVal, err := time.ToNumber().ToFloat64()
		if err != nil {
			return 0, errors.Trace(err)
		}
		return d.compareFloat64(sc, fVal)
	}
}

// ConvertTo converts a datum to the target field type.
// change this method need sync modification to type2Kind in rowcodec/types.go
func (d *Datum) ConvertTo(sc *stmtctx.StatementContext, target *FieldType) (Datum, error) {
	if d.k == KindNull {
		return Datum{}, nil
	}
	switch target.Tp { // TODO: implement mysql types convert when "CAST() AS" syntax are supported.
	case mysql.TypeTiny, mysql.TypeShort, mysql.TypeInt24, mysql.TypeLong, mysql.TypeLonglong:
		unsigned := mysql.HasUnsignedFlag(target.Flag)
		if unsigned {
			return d.convertToUint(sc, target)
		}
		return d.convertToInt(sc, target)
	case mysql.TypeFloat, mysql.TypeDouble:
		return d.convertToFloat(sc, target)
	case mysql.TypeBlob, mysql.TypeTinyBlob, mysql.TypeMediumBlob, mysql.TypeLongBlob,
		mysql.TypeString, mysql.TypeVarchar, mysql.TypeVarString:
		return d.convertToString(sc, target)
	case mysql.TypeTimestamp:
		return d.convertToMysqlTimestamp(sc, target)
	case mysql.TypeDatetime, mysql.TypeDate:
		return d.convertToMysqlTime(sc, target)
	case mysql.TypeDuration:
		return d.convertToMysqlDuration(sc, target)
	case mysql.TypeNewDecimal:
		return d.convertToMysqlDecimal(sc, target)
	case mysql.TypeYear:
		return d.convertToMysqlYear(sc, target)
	case mysql.TypeEnum:
		return d.convertToMysqlEnum(sc, target)
	case mysql.TypeBit:
		return d.convertToMysqlBit(sc, target)
	case mysql.TypeSet:
		return d.convertToMysqlSet(sc, target)
	case mysql.TypeJSON:
		return d.convertToMysqlJSON(sc, target)
	case mysql.TypeNull:
		return Datum{}, nil
	default:
		panic("should never happen")
	}
}

func (d *Datum) convertToFloat(sc *stmtctx.StatementContext, target *FieldType) (Datum, error) {
	var (
		f   float64
		ret Datum
		err error
	)
	switch d.k {
	case KindNull:
		return ret, nil
	case KindInt64:
		f = float64(d.GetInt64())
	case KindUint64:
		f = float64(d.GetUint64())
	case KindFloat32, KindFloat64:
		f = d.GetFloat64()
	case KindString, KindBytes:
		f, err = StrToFloat(sc, d.GetString())
	case KindMysqlTime:
		f, err = d.GetMysqlTime().ToNumber().ToFloat64()
	case KindMysqlDuration:
		f, err = d.GetMysqlDuration().ToNumber().ToFloat64()
	case KindMysqlDecimal:
		f, err = d.GetMysqlDecimal().ToFloat64()
	case KindMysqlSet:
		f = d.GetMysqlSet().ToNumber()
	case KindMysqlEnum:
		f = d.GetMysqlEnum().ToNumber()
	case KindBinaryLiteral, KindMysqlBit:
		val, err1 := d.GetBinaryLiteral().ToInt(sc)
		f, err = float64(val), err1
	case KindMysqlJSON:
		f, err = ConvertJSONToFloat(sc, d.GetMysqlJSON())
	default:
		return invalidConv(d, target.Tp)
	}
	var err1 error
	f, err1 = ProduceFloatWithSpecifiedTp(f, target, sc)
	if err == nil && err1 != nil {
		err = err1
	}
	if target.Tp == mysql.TypeFloat {
		ret.SetFloat32(float32(f))
	} else {
		ret.SetFloat64(f)
	}
	return ret, errors.Trace(err)
}

// ProduceFloatWithSpecifiedTp produces a new float64 according to `flen` and `decimal`.
func ProduceFloatWithSpecifiedTp(f float64, target *FieldType, sc *stmtctx.StatementContext) (_ float64, err error) {
	// For float and following double type, we will only truncate it for float(M, D) format.
	// If no D is set, we will handle it like origin float whether M is set or not.
	if target.Flen != UnspecifiedLength && target.Decimal != UnspecifiedLength {
		f, err = TruncateFloat(f, target.Flen, target.Decimal)
		if err = sc.HandleOverflow(err, err); err != nil {
			return f, errors.Trace(err)
		}
	}
	if mysql.HasUnsignedFlag(target.Flag) && f < 0 {
		return 0, overflow(f, target.Tp)
	}
	return f, nil
}

func (d *Datum) convertToString(sc *stmtctx.StatementContext, target *FieldType) (Datum, error) {
	var ret Datum
	var s string
	switch d.k {
	case KindInt64:
		s = strconv.FormatInt(d.GetInt64(), 10)
	case KindUint64:
		s = strconv.FormatUint(d.GetUint64(), 10)
	case KindFloat32:
		s = strconv.FormatFloat(d.GetFloat64(), 'f', -1, 32)
	case KindFloat64:
		s = strconv.FormatFloat(d.GetFloat64(), 'f', -1, 64)
	case KindString, KindBytes:
		s = d.GetString()
	case KindMysqlTime:
		s = d.GetMysqlTime().String()
	case KindMysqlDuration:
		s = d.GetMysqlDuration().String()
	case KindMysqlDecimal:
		s = d.GetMysqlDecimal().String()
	case KindMysqlEnum:
		s = d.GetMysqlEnum().String()
	case KindMysqlSet:
		s = d.GetMysqlSet().String()
	case KindBinaryLiteral, KindMysqlBit:
		s = d.GetBinaryLiteral().ToString()
	case KindMysqlJSON:
		s = d.GetMysqlJSON().String()
	default:
		return invalidConv(d, target.Tp)
	}
	s, err := ProduceStrWithSpecifiedTp(s, target, sc, true)
	ret.SetString(s, target.Collate, target.Flen)
	if target.Charset == charset.CharsetBin {
		ret.k = KindBytes
	}
	return ret, errors.Trace(err)
}

// ProduceStrWithSpecifiedTp produces a new string according to `flen` and `chs`. Param `padZero` indicates
// whether we should pad `\0` for `binary(flen)` type.
func ProduceStrWithSpecifiedTp(s string, tp *FieldType, sc *stmtctx.StatementContext, padZero bool) (_ string, err error) {
	flen, chs := tp.Flen, tp.Charset
	if flen >= 0 {
		// Flen is the rune length, not binary length, for UTF8 charset, we need to calculate the
		// rune count and truncate to Flen runes if it is too long.
		if chs == charset.CharsetUTF8 || chs == charset.CharsetUTF8MB4 {
			characterLen := utf8.RuneCountInString(s)
			if characterLen > flen {
				// 1. If len(s) is 0 and flen is 0, truncateLen will be 0, don't truncate s.
				//    CREATE TABLE t (a char(0));
				//    INSERT INTO t VALUES (``);
				// 2. If len(s) is 10 and flen is 0, truncateLen will be 0 too, but we still need to truncate s.
				//    SELECT 1, CAST(1234 AS CHAR(0));
				// So truncateLen is not a suitable variable to determine to do truncate or not.
				var runeCount int
				var truncateLen int
				for i := range s {
					if runeCount == flen {
						truncateLen = i
						break
					}
					runeCount++
				}
				err = ErrDataTooLong.GenWithStack("Data Too Long, field len %d, data len %d", flen, characterLen)
				s = truncateStr(s, truncateLen)
			}
		} else if len(s) > flen {
			err = ErrDataTooLong.GenWithStack("Data Too Long, field len %d, data len %d", flen, len(s))
			s = truncateStr(s, flen)
		} else if tp.Tp == mysql.TypeString && IsBinaryStr(tp) && len(s) < flen && padZero {
			padding := make([]byte, flen-len(s))
			s = string(append([]byte(s), padding...))
		}
	}
	return s, errors.Trace(sc.HandleTruncate(err))
}

func (d *Datum) convertToInt(sc *stmtctx.StatementContext, target *FieldType) (Datum, error) {
	i64, err := d.toSignedInteger(sc, target.Tp)
	return NewIntDatum(i64), errors.Trace(err)
}

func (d *Datum) convertToUint(sc *stmtctx.StatementContext, target *FieldType) (Datum, error) {
	tp := target.Tp
	upperBound := IntergerUnsignedUpperBound(tp)
	var (
		val uint64
		err error
		ret Datum
	)
	switch d.k {
	case KindInt64:
		val, err = ConvertIntToUint(sc, d.GetInt64(), upperBound, tp)
	case KindUint64:
		val, err = ConvertUintToUint(d.GetUint64(), upperBound, tp)
	case KindFloat32, KindFloat64:
		val, err = ConvertFloatToUint(sc, d.GetFloat64(), upperBound, tp)
	case KindString, KindBytes:
		uval, err1 := StrToUint(sc, d.GetString())
		if err1 != nil && ErrOverflow.Equal(err1) && !sc.ShouldIgnoreOverflowError() {
			return ret, errors.Trace(err1)
		}
		val, err = ConvertUintToUint(uval, upperBound, tp)
		if err != nil {
			return ret, errors.Trace(err)
		}
		err = err1
	case KindMysqlTime:
		dec := d.GetMysqlTime().ToNumber()
		err = dec.Round(dec, 0, ModeHalfEven)
		ival, err1 := dec.ToInt()
		if err == nil {
			err = err1
		}
		val, err1 = ConvertIntToUint(sc, ival, upperBound, tp)
		if err == nil {
			err = err1
		}
	case KindMysqlDuration:
		dec := d.GetMysqlDuration().ToNumber()
		err = dec.Round(dec, 0, ModeHalfEven)
		ival, err1 := dec.ToInt()
		if err1 == nil {
			val, err = ConvertIntToUint(sc, ival, upperBound, tp)
		}
	case KindMysqlDecimal:
		val, err = ConvertDecimalToUint(sc, d.GetMysqlDecimal(), upperBound, tp)
	case KindMysqlEnum:
		val, err = ConvertFloatToUint(sc, d.GetMysqlEnum().ToNumber(), upperBound, tp)
	case KindMysqlSet:
		val, err = ConvertFloatToUint(sc, d.GetMysqlSet().ToNumber(), upperBound, tp)
	case KindBinaryLiteral, KindMysqlBit:
		val, err = d.GetBinaryLiteral().ToInt(sc)
		if err == nil {
			val, err = ConvertUintToUint(val, upperBound, tp)
		}
	case KindMysqlJSON:
		var i64 int64
		i64, err = ConvertJSONToInt(sc, d.GetMysqlJSON(), true)
		val = uint64(i64)
	default:
		return invalidConv(d, target.Tp)
	}
	ret.SetUint64(val)
	if err != nil {
		return ret, errors.Trace(err)
	}
	return ret, nil
}

func (d *Datum) convertToMysqlTimestamp(sc *stmtctx.StatementContext, target *FieldType) (Datum, error) {
	var (
		ret Datum
		t   Time
		err error
	)
	fsp := DefaultFsp
	if target.Decimal != UnspecifiedLength {
		fsp = int8(target.Decimal)
	}
	switch d.k {
	case KindMysqlTime:
		t = d.GetMysqlTime()
		t, err = t.RoundFrac(sc, fsp)
	case KindMysqlDuration:
		t, err = d.GetMysqlDuration().ConvertToTime(sc, mysql.TypeTimestamp)
		if err != nil {
			ret.SetMysqlTime(t)
			return ret, errors.Trace(err)
		}
		t, err = t.RoundFrac(sc, fsp)
	case KindString, KindBytes:
		t, err = ParseTime(sc, d.GetString(), mysql.TypeTimestamp, fsp)
	case KindInt64:
		t, err = ParseTimeFromNum(sc, d.GetInt64(), mysql.TypeTimestamp, fsp)
	case KindMysqlDecimal:
		t, err = ParseTimeFromFloatString(sc, d.GetMysqlDecimal().String(), mysql.TypeTimestamp, fsp)
	default:
		return invalidConv(d, mysql.TypeTimestamp)
	}
	t.SetType(mysql.TypeTimestamp)
	ret.SetMysqlTime(t)
	if err != nil {
		return ret, errors.Trace(err)
	}
	return ret, nil
}

func (d *Datum) convertToMysqlTime(sc *stmtctx.StatementContext, target *FieldType) (Datum, error) {
	tp := target.Tp
	fsp := DefaultFsp
	if target.Decimal != UnspecifiedLength {
		fsp = int8(target.Decimal)
	}
	var (
		ret Datum
		t   Time
		err error
	)
	switch d.k {
	case KindMysqlTime:
		t, err = d.GetMysqlTime().Convert(sc, tp)
		if err != nil {
			ret.SetMysqlTime(t)
			return ret, errors.Trace(err)
		}
		t, err = t.RoundFrac(sc, fsp)
	case KindMysqlDuration:
		t, err = d.GetMysqlDuration().ConvertToTime(sc, tp)
		if err != nil {
			ret.SetMysqlTime(t)
			return ret, errors.Trace(err)
		}
		t, err = t.RoundFrac(sc, fsp)
	case KindMysqlDecimal:
		t, err = ParseTimeFromFloatString(sc, d.GetMysqlDecimal().String(), tp, fsp)
	case KindString, KindBytes:
		t, err = ParseTime(sc, d.GetString(), tp, fsp)
	case KindInt64:
		t, err = ParseTimeFromNum(sc, d.GetInt64(), tp, fsp)
	default:
		return invalidConv(d, tp)
	}
	if tp == mysql.TypeDate {
		// Truncate hh:mm:ss part if the type is Date.
		t.SetCoreTime(FromDate(t.Year(), t.Month(), t.Day(), 0, 0, 0, 0))
	}
	ret.SetMysqlTime(t)
	if err != nil {
		return ret, errors.Trace(err)
	}
	return ret, nil
}

func (d *Datum) convertToMysqlDuration(sc *stmtctx.StatementContext, target *FieldType) (Datum, error) {
	tp := target.Tp
	fsp := DefaultFsp
	if target.Decimal != UnspecifiedLength {
		fsp = int8(target.Decimal)
	}
	var ret Datum
	switch d.k {
	case KindMysqlTime:
		dur, err := d.GetMysqlTime().ConvertToDuration()
		if err != nil {
			ret.SetMysqlDuration(dur)
			return ret, errors.Trace(err)
		}
		dur, err = dur.RoundFrac(fsp)
		ret.SetMysqlDuration(dur)
		if err != nil {
			return ret, errors.Trace(err)
		}
	case KindMysqlDuration:
		dur, err := d.GetMysqlDuration().RoundFrac(fsp)
		ret.SetMysqlDuration(dur)
		if err != nil {
			return ret, errors.Trace(err)
		}
	case KindInt64, KindFloat32, KindFloat64, KindMysqlDecimal:
		// TODO: We need a ParseDurationFromNum to avoid the cost of converting a num to string.
		timeStr, err := d.ToString()
		if err != nil {
			return ret, errors.Trace(err)
		}
		timeNum, err := d.ToInt64(sc)
		if err != nil {
			return ret, errors.Trace(err)
		}
		// For huge numbers(>'0001-00-00 00-00-00') try full DATETIME in ParseDuration.
		if timeNum > MaxDuration && timeNum < 10000000000 {
			// mysql return max in no strict sql mode.
			ret.SetMysqlDuration(Duration{Duration: MaxTime, Fsp: 0})
			return ret, ErrWrongValue.GenWithStackByArgs(TimeStr, timeStr)
		}
		if timeNum < -MaxDuration {
			return ret, ErrWrongValue.GenWithStackByArgs(TimeStr, timeStr)
		}
		t, err := ParseDuration(sc, timeStr, fsp)
		ret.SetMysqlDuration(t)
		if err != nil {
			return ret, errors.Trace(err)
		}
	case KindString, KindBytes:
		t, err := ParseDuration(sc, d.GetString(), fsp)
		ret.SetMysqlDuration(t)
		if err != nil {
			return ret, errors.Trace(err)
		}
	default:
		return invalidConv(d, tp)
	}
	return ret, nil
}

func (d *Datum) convertToMysqlDecimal(sc *stmtctx.StatementContext, target *FieldType) (Datum, error) {
	var ret Datum
	ret.SetLength(target.Flen)
	ret.SetFrac(target.Decimal)
	var dec = &MyDecimal{}
	var err error
	switch d.k {
	case KindInt64:
		dec.FromInt(d.GetInt64())
	case KindUint64:
		dec.FromUint(d.GetUint64())
	case KindFloat32, KindFloat64:
		err = dec.FromFloat64(d.GetFloat64())
	case KindString, KindBytes:
		err = dec.FromString(d.GetBytes())
	case KindMysqlDecimal:
		*dec = *d.GetMysqlDecimal()
	case KindMysqlTime:
		dec = d.GetMysqlTime().ToNumber()
	case KindMysqlDuration:
		dec = d.GetMysqlDuration().ToNumber()
	case KindMysqlEnum:
		err = dec.FromFloat64(d.GetMysqlEnum().ToNumber())
	case KindMysqlSet:
		err = dec.FromFloat64(d.GetMysqlSet().ToNumber())
	case KindBinaryLiteral, KindMysqlBit:
		val, err1 := d.GetBinaryLiteral().ToInt(sc)
		err = err1
		dec.FromUint(val)
	case KindMysqlJSON:
		f, err1 := ConvertJSONToFloat(sc, d.GetMysqlJSON())
		if err1 != nil {
			return ret, errors.Trace(err1)
		}
		err = dec.FromFloat64(f)
	default:
		return invalidConv(d, target.Tp)
	}
	var err1 error
	dec, err1 = ProduceDecWithSpecifiedTp(dec, target, sc)
	if err == nil && err1 != nil {
		err = err1
	}
	if dec.negative && mysql.HasUnsignedFlag(target.Flag) {
		*dec = zeroMyDecimal
		if err == nil {
			err = ErrOverflow.GenWithStackByArgs("DECIMAL", fmt.Sprintf("(%d, %d)", target.Flen, target.Decimal))
		}
	}
	ret.SetMysqlDecimal(dec)
	return ret, err
}

// ProduceDecWithSpecifiedTp produces a new decimal according to `flen` and `decimal`.
func ProduceDecWithSpecifiedTp(dec *MyDecimal, tp *FieldType, sc *stmtctx.StatementContext) (_ *MyDecimal, err error) {
	flen, decimal := tp.Flen, tp.Decimal
	if flen != UnspecifiedLength && decimal != UnspecifiedLength {
		if flen < decimal {
			return nil, ErrMBiggerThanD.GenWithStackByArgs("")
		}
		prec, frac := dec.PrecisionAndFrac()
		if !dec.IsZero() && prec-frac > flen-decimal {
			dec = NewMaxOrMinDec(dec.IsNegative(), flen, decimal)
			// select (cast 111 as decimal(1)) causes a warning in MySQL.
			err = ErrOverflow.GenWithStackByArgs("DECIMAL", fmt.Sprintf("(%d, %d)", flen, decimal))
		} else if frac != decimal {
			old := *dec
			err = dec.Round(dec, decimal, ModeHalfEven)
			if err != nil {
				return nil, err
			}
			if !dec.IsZero() && frac > decimal && dec.Compare(&old) != 0 {
				if sc.InInsertStmt || sc.InUpdateStmt || sc.InDeleteStmt {
					// fix https://github.com/pingcap/tidb/issues/3895
					// fix https://github.com/pingcap/tidb/issues/5532
					sc.AppendWarning(ErrTruncatedWrongVal.GenWithStackByArgs("DECIMAL", &old))
					err = nil
				} else {
					err = sc.HandleTruncate(ErrTruncatedWrongVal.GenWithStackByArgs("DECIMAL", &old))
				}
			}
		}
	}

	if ErrOverflow.Equal(err) {
		// TODO: warnErr need to be ErrWarnDataOutOfRange
		err = sc.HandleOverflow(err, err)
	}
	unsigned := mysql.HasUnsignedFlag(tp.Flag)
	if unsigned && dec.IsNegative() {
		dec = dec.FromUint(0)
	}
	return dec, err
}

func (d *Datum) convertToMysqlYear(sc *stmtctx.StatementContext, target *FieldType) (Datum, error) {
	var (
		ret    Datum
		y      int64
		err    error
		adjust bool
	)
	switch d.k {
	case KindString, KindBytes:
		s := d.GetString()
		y, err = StrToInt(sc, s)
		if err != nil {
			ret.SetInt64(0)
			return ret, errors.Trace(err)
		}
		if len(s) != 4 && len(s) > 0 && s[0:1] == "0" {
			adjust = true
		}
	case KindMysqlTime:
		y = int64(d.GetMysqlTime().Year())
	case KindMysqlDuration:
		y = int64(time.Now().Year())
	default:
		ret, err = d.convertToInt(sc, NewFieldType(mysql.TypeLonglong))
		if err != nil {
			_, err = invalidConv(d, target.Tp)
			ret.SetInt64(0)
			return ret, err
		}
		y = ret.GetInt64()
	}
	y, err = AdjustYear(y, adjust)
	if err != nil {
		_, err = invalidConv(d, target.Tp)
	}
	ret.SetInt64(y)
	return ret, err
}

func (d *Datum) convertToMysqlBit(sc *stmtctx.StatementContext, target *FieldType) (Datum, error) {
	var ret Datum
	var uintValue uint64
	var err error
	switch d.k {
	case KindString, KindBytes:
		uintValue, err = BinaryLiteral(d.b).ToInt(sc)
	case KindInt64:
		// if input kind is int64 (signed), when trans to bit, we need to treat it as unsigned
		d.k = KindUint64
		fallthrough
	default:
		uintDatum, err1 := d.convertToUint(sc, target)
		uintValue, err = uintDatum.GetUint64(), err1
	}
	if target.Flen < 64 && uintValue >= 1<<(uint64(target.Flen)) {
		return Datum{}, errors.Trace(ErrDataTooLong.GenWithStack("Data Too Long, field len %d", target.Flen))
	}
	byteSize := (target.Flen + 7) >> 3
	ret.SetMysqlBit(NewBinaryLiteralFromUint(uintValue, byteSize))
	return ret, errors.Trace(err)
}

func (d *Datum) convertToMysqlEnum(sc *stmtctx.StatementContext, target *FieldType) (Datum, error) {
	var (
		ret Datum
		e   Enum
		err error
	)
	switch d.k {
	case KindString, KindBytes:
		e, err = ParseEnumName(target.Elems, d.GetString())
	default:
		var uintDatum Datum
		uintDatum, err = d.convertToUint(sc, target)
		if err != nil {
			return ret, errors.Trace(err)
		}
		e, err = ParseEnumValue(target.Elems, uintDatum.GetUint64())
	}
	if err != nil {
		logutil.BgLogger().Error("convert to MySQL enum failed", zap.Error(err))
		err = errors.Trace(ErrTruncated)
	}
	ret.SetMysqlEnum(e, target.Collate, target.Flen)
	return ret, err
}

func (d *Datum) convertToMysqlSet(sc *stmtctx.StatementContext, target *FieldType) (Datum, error) {
	var (
		ret Datum
		s   Set
		err error
	)
	switch d.k {
	case KindString, KindBytes:
		s, err = ParseSetName(target.Elems, d.GetString())
	default:
		var uintDatum Datum
		uintDatum, err = d.convertToUint(sc, target)
		if err != nil {
			return ret, errors.Trace(err)
		}
		s, err = ParseSetValue(target.Elems, uintDatum.GetUint64())
	}

	if err != nil {
		return invalidConv(d, target.Tp)
	}
	ret.SetMysqlSet(s, target.Collate, target.Flen)
	return ret, nil
}

func (d *Datum) convertToMysqlJSON(sc *stmtctx.StatementContext, target *FieldType) (ret Datum, err error) {
	switch d.k {
	case KindString, KindBytes:
		var j json.BinaryJSON
		if j, err = json.ParseBinaryFromString(d.GetString()); err == nil {
			ret.SetMysqlJSON(j)
		}
	case KindInt64:
		i64 := d.GetInt64()
		ret.SetMysqlJSON(json.CreateBinary(i64))
	case KindUint64:
		u64 := d.GetUint64()
		ret.SetMysqlJSON(json.CreateBinary(u64))
	case KindFloat32, KindFloat64:
		f64 := d.GetFloat64()
		ret.SetMysqlJSON(json.CreateBinary(f64))
	case KindMysqlDecimal:
		var f64 float64
		if f64, err = d.GetMysqlDecimal().ToFloat64(); err == nil {
			ret.SetMysqlJSON(json.CreateBinary(f64))
		}
	case KindMysqlJSON:
		ret = *d
	default:
		var s string
		if s, err = d.ToString(); err == nil {
			// TODO: fix precision of MysqlTime. For example,
			// On MySQL 5.7 CAST(NOW() AS JSON) -> "2011-11-11 11:11:11.111111",
			// But now we can only return "2011-11-11 11:11:11".
			ret.SetMysqlJSON(json.CreateBinary(s))
		}
	}
	return ret, errors.Trace(err)
}

// ToBool converts to a bool.
// We will use 1 for true, and 0 for false.
func (d *Datum) ToBool(sc *stmtctx.StatementContext) (int64, error) {
	var err error
	isZero := false
	switch d.Kind() {
	case KindInt64:
		isZero = d.GetInt64() == 0
	case KindUint64:
		isZero = d.GetUint64() == 0
	case KindFloat32:
		isZero = RoundFloat(d.GetFloat64()) == 0
	case KindFloat64:
		isZero = RoundFloat(d.GetFloat64()) == 0
	case KindString, KindBytes:
		iVal, err1 := StrToInt(sc, d.GetString())
		isZero, err = iVal == 0, err1
	case KindMysqlTime:
		isZero = d.GetMysqlTime().IsZero()
	case KindMysqlDuration:
		isZero = d.GetMysqlDuration().Duration == 0
	case KindMysqlDecimal:
		v, err1 := d.GetMysqlDecimal().ToFloat64()
		isZero, err = RoundFloat(v) == 0, err1
	case KindMysqlEnum:
		isZero = d.GetMysqlEnum().ToNumber() == 0
	case KindMysqlSet:
		isZero = d.GetMysqlSet().ToNumber() == 0
	case KindBinaryLiteral, KindMysqlBit:
		val, err1 := d.GetBinaryLiteral().ToInt(sc)
		isZero, err = val == 0, err1
	default:
		return 0, errors.Errorf("cannot convert %v(type %T) to bool", d.GetValue(), d.GetValue())
	}
	var ret int64
	if isZero {
		ret = 0
	} else {
		ret = 1
	}
	if err != nil {
		return ret, errors.Trace(err)
	}
	return ret, nil
}

// ConvertDatumToDecimal converts datum to decimal.
func ConvertDatumToDecimal(sc *stmtctx.StatementContext, d Datum) (*MyDecimal, error) {
	dec := new(MyDecimal)
	var err error
	switch d.Kind() {
	case KindInt64:
		dec.FromInt(d.GetInt64())
	case KindUint64:
		dec.FromUint(d.GetUint64())
	case KindFloat32:
		err = dec.FromFloat64(float64(d.GetFloat32()))
	case KindFloat64:
		err = dec.FromFloat64(d.GetFloat64())
	case KindString:
		err = sc.HandleTruncate(dec.FromString(d.GetBytes()))
	case KindMysqlDecimal:
		*dec = *d.GetMysqlDecimal()
	case KindMysqlEnum:
		dec.FromUint(d.GetMysqlEnum().Value)
	case KindMysqlSet:
		dec.FromUint(d.GetMysqlSet().Value)
	case KindBinaryLiteral, KindMysqlBit:
		val, err1 := d.GetBinaryLiteral().ToInt(sc)
		dec.FromUint(val)
		err = err1
	case KindMysqlJSON:
		f, err1 := ConvertJSONToFloat(sc, d.GetMysqlJSON())
		if err1 != nil {
			return nil, errors.Trace(err1)
		}
		err = dec.FromFloat64(f)
	default:
		err = fmt.Errorf("can't convert %v to decimal", d.GetValue())
	}
	return dec, errors.Trace(err)
}

// ToDecimal converts to a decimal.
func (d *Datum) ToDecimal(sc *stmtctx.StatementContext) (*MyDecimal, error) {
	switch d.Kind() {
	case KindMysqlTime:
		return d.GetMysqlTime().ToNumber(), nil
	case KindMysqlDuration:
		return d.GetMysqlDuration().ToNumber(), nil
	default:
		return ConvertDatumToDecimal(sc, *d)
	}
}

// ToInt64 converts to a int64.
func (d *Datum) ToInt64(sc *stmtctx.StatementContext) (int64, error) {
	return d.toSignedInteger(sc, mysql.TypeLonglong)
}

func (d *Datum) toSignedInteger(sc *stmtctx.StatementContext, tp byte) (int64, error) {
	lowerBound := IntergerSignedLowerBound(tp)
	upperBound := IntergerSignedUpperBound(tp)
	switch d.Kind() {
	case KindInt64:
		return ConvertIntToInt(d.GetInt64(), lowerBound, upperBound, tp)
	case KindUint64:
		return ConvertUintToInt(d.GetUint64(), upperBound, tp)
	case KindFloat32:
		return ConvertFloatToInt(float64(d.GetFloat32()), lowerBound, upperBound, tp)
	case KindFloat64:
		return ConvertFloatToInt(d.GetFloat64(), lowerBound, upperBound, tp)
	case KindString, KindBytes:
		iVal, err := StrToInt(sc, d.GetString())
		iVal, err2 := ConvertIntToInt(iVal, lowerBound, upperBound, tp)
		if err == nil {
			err = err2
		}
		return iVal, errors.Trace(err)
	case KindMysqlTime:
		// 2011-11-10 11:11:11.999999 -> 20111110111112
		// 2011-11-10 11:59:59.999999 -> 20111110120000
		t, err := d.GetMysqlTime().RoundFrac(sc, DefaultFsp)
		if err != nil {
			return 0, errors.Trace(err)
		}
		ival, err := t.ToNumber().ToInt()
		ival, err2 := ConvertIntToInt(ival, lowerBound, upperBound, tp)
		if err == nil {
			err = err2
		}
		return ival, errors.Trace(err)
	case KindMysqlDuration:
		// 11:11:11.999999 -> 111112
		// 11:59:59.999999 -> 120000
		dur, err := d.GetMysqlDuration().RoundFrac(DefaultFsp)
		if err != nil {
			return 0, errors.Trace(err)
		}
		ival, err := dur.ToNumber().ToInt()
		ival, err2 := ConvertIntToInt(ival, lowerBound, upperBound, tp)
		if err == nil {
			err = err2
		}
		return ival, errors.Trace(err)
	case KindMysqlDecimal:
		var to MyDecimal
		err := d.GetMysqlDecimal().Round(&to, 0, ModeHalfEven)
		ival, err1 := to.ToInt()
		if err == nil {
			err = err1
		}
		ival, err2 := ConvertIntToInt(ival, lowerBound, upperBound, tp)
		if err == nil {
			err = err2
		}
		return ival, errors.Trace(err)
	case KindMysqlEnum:
		fval := d.GetMysqlEnum().ToNumber()
		return ConvertFloatToInt(fval, lowerBound, upperBound, tp)
	case KindMysqlSet:
		fval := d.GetMysqlSet().ToNumber()
		return ConvertFloatToInt(fval, lowerBound, upperBound, tp)
	case KindMysqlJSON:
		return ConvertJSONToInt(sc, d.GetMysqlJSON(), false)
	case KindBinaryLiteral, KindMysqlBit:
		val, err := d.GetBinaryLiteral().ToInt(sc)
		if err != nil {
			return 0, errors.Trace(err)
		}
		ival, err := ConvertUintToInt(val, upperBound, tp)
		return ival, errors.Trace(err)
	default:
		return 0, errors.Errorf("cannot convert %v(type %T) to int64", d.GetValue(), d.GetValue())
	}
}

// ToFloat64 converts to a float64
func (d *Datum) ToFloat64(sc *stmtctx.StatementContext) (float64, error) {
	switch d.Kind() {
	case KindInt64:
		return float64(d.GetInt64()), nil
	case KindUint64:
		return float64(d.GetUint64()), nil
	case KindFloat32:
		return float64(d.GetFloat32()), nil
	case KindFloat64:
		return d.GetFloat64(), nil
	case KindString:
		return StrToFloat(sc, d.GetString())
	case KindBytes:
		return StrToFloat(sc, string(d.GetBytes()))
	case KindMysqlTime:
		f, err := d.GetMysqlTime().ToNumber().ToFloat64()
		return f, errors.Trace(err)
	case KindMysqlDuration:
		f, err := d.GetMysqlDuration().ToNumber().ToFloat64()
		return f, errors.Trace(err)
	case KindMysqlDecimal:
		f, err := d.GetMysqlDecimal().ToFloat64()
		return f, errors.Trace(err)
	case KindMysqlEnum:
		return d.GetMysqlEnum().ToNumber(), nil
	case KindMysqlSet:
		return d.GetMysqlSet().ToNumber(), nil
	case KindBinaryLiteral, KindMysqlBit:
		val, err := d.GetBinaryLiteral().ToInt(sc)
		return float64(val), errors.Trace(err)
	case KindMysqlJSON:
		f, err := ConvertJSONToFloat(sc, d.GetMysqlJSON())
		return f, errors.Trace(err)
	default:
		return 0, errors.Errorf("cannot convert %v(type %T) to float64", d.GetValue(), d.GetValue())
	}
}

// ToString gets the string representation of the datum.
func (d *Datum) ToString() (string, error) {
	switch d.Kind() {
	case KindInt64:
		return strconv.FormatInt(d.GetInt64(), 10), nil
	case KindUint64:
		return strconv.FormatUint(d.GetUint64(), 10), nil
	case KindFloat32:
		return strconv.FormatFloat(float64(d.GetFloat32()), 'f', -1, 32), nil
	case KindFloat64:
		return strconv.FormatFloat(d.GetFloat64(), 'f', -1, 64), nil
	case KindString:
		return d.GetString(), nil
	case KindBytes:
		return d.GetString(), nil
	case KindMysqlTime:
		return d.GetMysqlTime().String(), nil
	case KindMysqlDuration:
		return d.GetMysqlDuration().String(), nil
	case KindMysqlDecimal:
		return d.GetMysqlDecimal().String(), nil
	case KindMysqlEnum:
		return d.GetMysqlEnum().String(), nil
	case KindMysqlSet:
		return d.GetMysqlSet().String(), nil
	case KindMysqlJSON:
		return d.GetMysqlJSON().String(), nil
	case KindBinaryLiteral, KindMysqlBit:
		return d.GetBinaryLiteral().ToString(), nil
	default:
		return "", errors.Errorf("cannot convert %v(type %T) to string", d.GetValue(), d.GetValue())
	}
}

// ToBytes gets the bytes representation of the datum.
func (d *Datum) ToBytes() ([]byte, error) {
	switch d.k {
	case KindString, KindBytes:
		return d.GetBytes(), nil
	default:
		str, err := d.ToString()
		if err != nil {
			return nil, errors.Trace(err)
		}
		return []byte(str), nil
	}
}

// ToMysqlJSON is similar to convertToMysqlJSON, except the
// latter parses from string, but the former uses it as primitive.
func (d *Datum) ToMysqlJSON() (j json.BinaryJSON, err error) {
	var in interface{}
	switch d.Kind() {
	case KindMysqlJSON:
		j = d.GetMysqlJSON()
		return
	case KindInt64:
		in = d.GetInt64()
	case KindUint64:
		in = d.GetUint64()
	case KindFloat32, KindFloat64:
		in = d.GetFloat64()
	case KindMysqlDecimal:
		in, err = d.GetMysqlDecimal().ToFloat64()
	case KindString, KindBytes:
		in = d.GetString()
	case KindBinaryLiteral, KindMysqlBit:
		in = d.GetBinaryLiteral().ToString()
	case KindNull:
		in = nil
	default:
		in, err = d.ToString()
	}
	if err != nil {
		err = errors.Trace(err)
		return
	}
	j = json.CreateBinary(in)
	return
}

func invalidConv(d *Datum, tp byte) (Datum, error) {
	return Datum{}, errors.Errorf("cannot convert datum from %s to type %s.", KindStr(d.Kind()), TypeStr(tp))
}

// NewDatum creates a new Datum from an interface{}.
func NewDatum(in interface{}) (d Datum) {
	switch x := in.(type) {
	case []interface{}:
		d.SetValueForTest(MakeDatums(x...))
	default:
		d.SetValueForTest(in)
	}
	return d
}

// NewIntDatum creates a new Datum from an int64 value.
func NewIntDatum(i int64) (d Datum) {
	d.SetInt64(i)
	return d
}

// NewUintDatum creates a new Datum from an uint64 value.
func NewUintDatum(i uint64) (d Datum) {
	d.SetUint64(i)
	return d
}

// NewBytesDatum creates a new Datum from a byte slice.
func NewBytesDatum(b []byte) (d Datum) {
	d.SetBytes(b)
	return d
}

// NewStringDatum creates a new Datum from a string.
func NewStringDatum(s string) (d Datum) {
	d.SetString(s, mysql.DefaultCollationName, collate.DefaultLen)
	return d
}

// NewCollationStringDatum creates a new Datum from a string with collation and length info.
func NewCollationStringDatum(s string, collation string, length int) (d Datum) {
	d.SetString(s, collation, length)
	return d
}

// NewFloat64Datum creates a new Datum from a float64 value.
func NewFloat64Datum(f float64) (d Datum) {
	d.SetFloat64(f)
	return d
}

// NewFloat32Datum creates a new Datum from a float32 value.
func NewFloat32Datum(f float32) (d Datum) {
	d.SetFloat32(f)
	return d
}

// NewDurationDatum creates a new Datum from a Duration value.
func NewDurationDatum(dur Duration) (d Datum) {
	d.SetMysqlDuration(dur)
	return d
}

// NewTimeDatum creates a new Time from a Time value.
func NewTimeDatum(t Time) (d Datum) {
	d.SetMysqlTime(t)
	return d
}

// NewDecimalDatum creates a new Datum from a MyDecimal value.
func NewDecimalDatum(dec *MyDecimal) (d Datum) {
	d.SetMysqlDecimal(dec)
	return d
}

// NewJSONDatum creates a new Datum from a BinaryJSON value
func NewJSONDatum(j json.BinaryJSON) (d Datum) {
	d.SetMysqlJSON(j)
	return d
}

// NewBinaryLiteralDatum creates a new BinaryLiteral Datum for a BinaryLiteral value.
func NewBinaryLiteralDatum(b BinaryLiteral) (d Datum) {
	d.SetBinaryLiteral(b)
	return d
}

// NewMysqlBitDatum creates a new MysqlBit Datum for a BinaryLiteral value.
func NewMysqlBitDatum(b BinaryLiteral) (d Datum) {
	d.SetMysqlBit(b)
	return d
}

// NewMysqlEnumDatum creates a new MysqlEnum Datum for a Enum value.
func NewMysqlEnumDatum(e Enum) (d Datum) {
	d.SetMysqlEnum(e, mysql.DefaultCollationName, collate.DefaultLen)
	return d
}

func NewCollateMysqlEnumDatum(e Enum, collation string, length int) (d Datum) {
	d.SetMysqlEnum(e, collation, length)
	return d
}

// NewMysqlSetDatum creates a new MysqlSet Datum for a Enum value.
func NewMysqlSetDatum(e Set, collation string, length int) (d Datum) {
	d.SetMysqlSet(e, collation, length)
	return d
}

// MakeDatums creates datum slice from interfaces.
func MakeDatums(args ...interface{}) []Datum {
	datums := make([]Datum, len(args))
	for i, v := range args {
		datums[i] = NewDatum(v)
	}
	return datums
}

// MinNotNullDatum returns a datum represents minimum not null value.
func MinNotNullDatum() Datum {
	return Datum{k: KindMinNotNull}
}

// MaxValueDatum returns a datum represents max value.
func MaxValueDatum() Datum {
	return Datum{k: KindMaxValue}
}

// EqualDatums compare if a and b contains the same datum values.
func EqualDatums(sc *stmtctx.StatementContext, a []Datum, b []Datum) (bool, error) {
	if len(a) != len(b) {
		return false, nil
	}
	if a == nil && b == nil {
		return true, nil
	}
	if a == nil || b == nil {
		return false, nil
	}
	for i, ai := range a {
		v, err := ai.CompareDatum(sc, &b[i])
		if err != nil {
			return false, errors.Trace(err)
		}
		if v != 0 {
			return false, nil
		}
	}
	return true, nil
}

// SortDatums sorts a slice of datum.
func SortDatums(sc *stmtctx.StatementContext, datums []Datum) error {
	sorter := datumsSorter{datums: datums, sc: sc}
	sort.Sort(&sorter)
	return sorter.err
}

type datumsSorter struct {
	datums []Datum
	sc     *stmtctx.StatementContext
	err    error
}

func (ds *datumsSorter) Len() int {
	return len(ds.datums)
}

func (ds *datumsSorter) Less(i, j int) bool {
	cmp, err := ds.datums[i].CompareDatum(ds.sc, &ds.datums[j])
	if err != nil {
		ds.err = errors.Trace(err)
		return true
	}
	return cmp < 0
}

func (ds *datumsSorter) Swap(i, j int) {
	ds.datums[i], ds.datums[j] = ds.datums[j], ds.datums[i]
}

func handleTruncateError(sc *stmtctx.StatementContext, err error) error {
	if sc.IgnoreTruncate {
		return nil
	}
	if !sc.TruncateAsWarning {
		return err
	}
	sc.AppendWarning(err)
	return nil
}

// DatumsToString converts several datums to formatted string.
func DatumsToString(datums []Datum, handleSpecialValue bool) (string, error) {
	strs := make([]string, 0, len(datums))
	for _, datum := range datums {
		if handleSpecialValue {
			switch datum.Kind() {
			case KindNull:
				strs = append(strs, "NULL")
				continue
			case KindMinNotNull:
				strs = append(strs, "-inf")
				continue
			case KindMaxValue:
				strs = append(strs, "+inf")
				continue
			}
		}
		str, err := datum.ToString()
		if err != nil {
			return "", errors.Trace(err)
		}
		strs = append(strs, str)
	}
	size := len(datums)
	if size > 1 {
		strs[0] = "(" + strs[0]
		strs[size-1] = strs[size-1] + ")"
	}
	return strings.Join(strs, ", "), nil
}

// DatumsToStrNoErr converts some datums to a formatted string.
// If an error occurs, it will print a log instead of returning an error.
func DatumsToStrNoErr(datums []Datum) string {
	str, err := DatumsToString(datums, true)
	terror.Log(errors.Trace(err))
	return str
}

// CloneDatum returns a new copy of the datum.
// TODO: Abandon this function.
func CloneDatum(datum Datum) Datum {
	return *datum.Copy()
}

// CloneRow deep copies a Datum slice.
func CloneRow(dr []Datum) []Datum {
	c := make([]Datum, len(dr))
	for i, d := range dr {
		c[i] = *d.Copy()
	}
	return c
}

// GetMaxValue returns the max value datum for each type.
func GetMaxValue(ft *FieldType) (max Datum) {
	switch ft.Tp {
	case mysql.TypeTiny, mysql.TypeShort, mysql.TypeInt24, mysql.TypeLong, mysql.TypeLonglong:
		if mysql.HasUnsignedFlag(ft.Flag) {
			max.SetUint64(IntergerUnsignedUpperBound(ft.Tp))
		} else {
			max.SetInt64(IntergerSignedUpperBound(ft.Tp))
		}
	case mysql.TypeFloat:
		max.SetFloat32(float32(GetMaxFloat(ft.Flen, ft.Decimal)))
	case mysql.TypeDouble:
		max.SetFloat64(GetMaxFloat(ft.Flen, ft.Decimal))
	case mysql.TypeString, mysql.TypeVarString, mysql.TypeVarchar, mysql.TypeBlob, mysql.TypeTinyBlob, mysql.TypeMediumBlob, mysql.TypeLongBlob:
		// codec.Encode KindMaxValue, to avoid import circle
		bytes := []byte{250}
		max.SetBytes(bytes)
	case mysql.TypeNewDecimal:
		max.SetMysqlDecimal(NewMaxOrMinDec(false, ft.Flen, ft.Decimal))
	case mysql.TypeDuration:
		max.SetMysqlDuration(Duration{Duration: MaxTime})
	case mysql.TypeDate, mysql.TypeDatetime, mysql.TypeTimestamp:
		if ft.Tp == mysql.TypeDate || ft.Tp == mysql.TypeDatetime {
			max.SetMysqlTime(NewTime(MaxDatetime, ft.Tp, 0))
		} else {
			max.SetMysqlTime(MaxTimestamp)
		}
	}
	return
}

// GetMinValue returns the min value datum for each type.
func GetMinValue(ft *FieldType) (min Datum) {
	switch ft.Tp {
	case mysql.TypeTiny, mysql.TypeShort, mysql.TypeInt24, mysql.TypeLong, mysql.TypeLonglong:
		if mysql.HasUnsignedFlag(ft.Flag) {
			min.SetUint64(0)
		} else {
			min.SetInt64(IntergerSignedLowerBound(ft.Tp))
		}
	case mysql.TypeFloat:
		min.SetFloat32(float32(-GetMaxFloat(ft.Flen, ft.Decimal)))
	case mysql.TypeDouble:
		min.SetFloat64(-GetMaxFloat(ft.Flen, ft.Decimal))
	case mysql.TypeString, mysql.TypeVarString, mysql.TypeVarchar, mysql.TypeBlob, mysql.TypeTinyBlob, mysql.TypeMediumBlob, mysql.TypeLongBlob:
		// codec.Encode KindMinNotNull, to avoid import circle
		bytes := []byte{1}
		min.SetBytes(bytes)
	case mysql.TypeNewDecimal:
		min.SetMysqlDecimal(NewMaxOrMinDec(true, ft.Flen, ft.Decimal))
	case mysql.TypeDuration:
		min.SetMysqlDuration(Duration{Duration: MinTime})
	case mysql.TypeDate, mysql.TypeDatetime, mysql.TypeTimestamp:
		if ft.Tp == mysql.TypeDate || ft.Tp == mysql.TypeDatetime {
			min.SetMysqlTime(NewTime(MinDatetime, ft.Tp, 0))
		} else {
			min.SetMysqlTime(MinTimestamp)
		}
	}
	return
}

// RoundingType is used to indicate the rounding type for reversing evaluation.
type RoundingType uint8

const (
	// Ceiling means rounding up.
	Ceiling RoundingType = iota
	// Floor means rounding down.
	Floor
)

func getDatumBound(retType *FieldType, rType RoundingType) Datum {
	if rType == Ceiling {
		return GetMaxValue(retType)
	}
	return GetMinValue(retType)
}

// ChangeReverseResultByUpperLowerBound is for expression's reverse evaluation.
// Here is an example for what's effort for the function: CastRealAsInt(t.a),
// 		if the type of column `t.a` is mysql.TypeDouble, and there is a row that t.a == MaxFloat64
// 		then the cast function will arrive a result MaxInt64. But when we do the reverse evaluation,
//      if the result is MaxInt64, and the rounding type is ceiling. Then we should get the MaxFloat64
//      instead of float64(MaxInt64).
// Another example: cast(1.1 as signed) = 1,
// 		when we get the answer 1, we can only reversely evaluate 1.0 as the column value. So in this
// 		case, we should judge whether the rounding type are ceiling. If it is, then we should plus one for
// 		1.0 and get the reverse result 2.0.
func ChangeReverseResultByUpperLowerBound(
	sc *stmtctx.StatementContext,
	retType *FieldType,
	res Datum,
	rType RoundingType) (Datum, error) {
	d, err := res.ConvertTo(sc, retType)
	if terror.ErrorEqual(err, ErrOverflow) {
		return d, nil
	}
	if err != nil {
		return d, err
	}
	resRetType := FieldType{}
	switch res.Kind() {
	case KindInt64:
		resRetType.Tp = mysql.TypeLonglong
	case KindUint64:
		resRetType.Tp = mysql.TypeLonglong
		resRetType.Flag |= mysql.UnsignedFlag
	case KindFloat32:
		resRetType.Tp = mysql.TypeFloat
	case KindFloat64:
		resRetType.Tp = mysql.TypeDouble
	case KindMysqlDecimal:
		resRetType.Tp = mysql.TypeNewDecimal
		resRetType.Flen = int(res.GetMysqlDecimal().GetDigitsFrac() + res.GetMysqlDecimal().GetDigitsInt())
		resRetType.Decimal = int(res.GetMysqlDecimal().GetDigitsInt())
	}
	bound := getDatumBound(&resRetType, rType)
	cmp, err := d.CompareDatum(sc, &bound)
	if err != nil {
		return d, err
	}
	if cmp == 0 {
		d = getDatumBound(retType, rType)
	} else if rType == Ceiling {
		switch retType.Tp {
		case mysql.TypeShort:
			if mysql.HasUnsignedFlag(retType.Flag) {
				if d.GetUint64() != math.MaxUint16 {
					d.SetUint64(d.GetUint64() + 1)
				}
			} else {
				if d.GetInt64() != math.MaxInt16 {
					d.SetInt64(d.GetInt64() + 1)
				}
			}
		case mysql.TypeLong:
			if mysql.HasUnsignedFlag(retType.Flag) {
				if d.GetUint64() != math.MaxUint32 {
					d.SetUint64(d.GetUint64() + 1)
				}
			} else {
				if d.GetInt64() != math.MaxInt32 {
					d.SetInt64(d.GetInt64() + 1)
				}
			}
		case mysql.TypeLonglong:
			if mysql.HasUnsignedFlag(retType.Flag) {
				if d.GetUint64() != math.MaxUint64 {
					d.SetUint64(d.GetUint64() + 1)
				}
			} else {
				if d.GetInt64() != math.MaxInt64 {
					d.SetInt64(d.GetInt64() + 1)
				}
			}
		case mysql.TypeFloat:
			if d.GetFloat32() != math.MaxFloat32 {
				d.SetFloat32(d.GetFloat32() + 1.0)
			}
		case mysql.TypeDouble:
			if d.GetFloat64() != math.MaxFloat64 {
				d.SetFloat64(d.GetFloat64() + 1.0)
			}
		case mysql.TypeNewDecimal:
			if d.GetMysqlDecimal().Compare(NewMaxOrMinDec(false, retType.Flen, retType.Decimal)) != 0 {
				var decimalOne, newD MyDecimal
				one := decimalOne.FromInt(1)
				err = DecimalAdd(d.GetMysqlDecimal(), one, &newD)
				if err != nil {
					return d, err
				}
				d = NewDecimalDatum(&newD)
			}
		}
	}
	return d, nil
}

const (
	sizeOfEmptyDatum = int(unsafe.Sizeof(Datum{}))
	sizeOfMysqlTime  = int(unsafe.Sizeof(ZeroTime))
	sizeOfMyDecimal  = MyDecimalStructSize
)

// EstimatedMemUsage returns the estimated bytes consumed of a one-dimensional
// or two-dimensional datum array.
func EstimatedMemUsage(array []Datum, numOfRows int) int64 {
	if numOfRows == 0 {
		return 0
	}
	var bytesConsumed int
	for _, d := range array {
		switch d.Kind() {
		case KindMysqlDecimal:
			bytesConsumed += sizeOfMyDecimal
		case KindMysqlTime:
			bytesConsumed += sizeOfMysqlTime
		default:
			bytesConsumed += len(d.b)
		}
	}
	bytesConsumed += len(array) * sizeOfEmptyDatum
	return int64(bytesConsumed * numOfRows)
}<|MERGE_RESOLUTION|>--- conflicted
+++ resolved
@@ -658,11 +658,7 @@
 	case KindMaxValue:
 		return 1, nil
 	case KindString, KindBytes:
-<<<<<<< HEAD
-		return CompareString(d.GetString(), s, retCollation), nil
-=======
 		return CompareString(d.GetString(), s, d.collation, int(d.length)), nil
->>>>>>> 143b3bd7
 	case KindMysqlDecimal:
 		dec := new(MyDecimal)
 		err := sc.HandleTruncate(dec.FromString(hack.Slice(s)))
@@ -674,19 +670,11 @@
 		dur, err := ParseDuration(sc, s, MaxFsp)
 		return d.GetMysqlDuration().Compare(dur), errors.Trace(err)
 	case KindMysqlSet:
-<<<<<<< HEAD
-		return CompareString(d.GetMysqlSet().String(), s, retCollation), nil
-	case KindMysqlEnum:
-		return CompareString(d.GetMysqlEnum().String(), s, retCollation), nil
-	case KindBinaryLiteral, KindMysqlBit:
-		return CompareString(d.GetBinaryLiteral().ToString(), s, retCollation), nil
-=======
 		return CompareString(d.GetMysqlSet().String(), s, d.collation, int(d.length)), nil
 	case KindMysqlEnum:
 		return CompareString(d.GetMysqlEnum().String(), s, d.collation, int(d.length)), nil
 	case KindBinaryLiteral, KindMysqlBit:
 		return CompareString(d.GetBinaryLiteral().ToString(), s, d.collation, int(d.length)), nil
->>>>>>> 143b3bd7
 	default:
 		fVal, err := StrToFloat(sc, s)
 		if err != nil {
@@ -737,11 +725,7 @@
 func (d *Datum) compareMysqlEnum(sc *stmtctx.StatementContext, enum Enum) (int, error) {
 	switch d.k {
 	case KindString, KindBytes:
-<<<<<<< HEAD
-		return CompareString(d.GetString(), enum.String(), d.collation), nil
-=======
 		return CompareString(d.GetString(), enum.String(), d.collation, int(d.length)), nil
->>>>>>> 143b3bd7
 	default:
 		return d.compareFloat64(sc, enum.ToNumber())
 	}
@@ -750,15 +734,9 @@
 func (d *Datum) compareBinaryLiteral(sc *stmtctx.StatementContext, b BinaryLiteral) (int, error) {
 	switch d.k {
 	case KindString, KindBytes:
-<<<<<<< HEAD
-		return CompareString(d.GetString(), b.ToString(), d.collation), nil
-	case KindBinaryLiteral, KindMysqlBit:
-		return CompareString(d.GetBinaryLiteral().ToString(), b.ToString(), d.collation), nil
-=======
 		return CompareString(d.GetString(), b.ToString(), d.collation, int(d.length)), nil
 	case KindBinaryLiteral, KindMysqlBit:
 		return CompareString(d.GetBinaryLiteral().ToString(), b.ToString(), d.collation, int(d.length)), nil
->>>>>>> 143b3bd7
 	default:
 		val, err := b.ToInt(sc)
 		if err != nil {
@@ -772,11 +750,7 @@
 func (d *Datum) compareMysqlSet(sc *stmtctx.StatementContext, set Set) (int, error) {
 	switch d.k {
 	case KindString, KindBytes:
-<<<<<<< HEAD
-		return CompareString(d.GetString(), set.String(), d.collation), nil
-=======
 		return CompareString(d.GetString(), set.String(), d.collation, int(d.length)), nil
->>>>>>> 143b3bd7
 	default:
 		return d.compareFloat64(sc, set.ToNumber())
 	}
