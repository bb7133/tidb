--- conflicted
+++ resolved
@@ -446,11 +446,7 @@
 	case float64:
 		d.SetFloat64(x)
 	case string:
-<<<<<<< HEAD
-		d.SetString(x, collate.DefaultCollation, collate.DefaultLen)
-=======
 		d.SetString(x, mysql.DefaultCollationName, collate.DefaultLen)
->>>>>>> d9eab62e
 	case []byte:
 		d.SetBytes(x)
 	case *MyDecimal:
@@ -458,7 +454,7 @@
 	case Duration:
 		d.SetMysqlDuration(x)
 	case Enum:
-		d.SetMysqlEnum(x, collate.DefaultCollation, collate.DefaultLen)
+		d.SetMysqlEnum(x, mysql.DefaultCollationName, collate.DefaultLen)
 	case BinaryLiteral:
 		d.SetBinaryLiteral(x)
 	case BitLiteral: // Store as BinaryLiteral for Bit and Hex literals
@@ -466,7 +462,7 @@
 	case HexLiteral:
 		d.SetBinaryLiteral(BinaryLiteral(x))
 	case Set:
-		d.SetMysqlSet(x, collate.DefaultCollation, collate.DefaultLen)
+		d.SetMysqlSet(x, mysql.DefaultCollationName, collate.DefaultLen)
 	case json.BinaryJSON:
 		d.SetMysqlJSON(x)
 	case Time:
@@ -1706,11 +1702,7 @@
 
 // NewStringDatum creates a new Datum from a string.
 func NewStringDatum(s string) (d Datum) {
-<<<<<<< HEAD
-	d.SetString(s, collate.DefaultCollation, collate.DefaultLen)
-=======
 	d.SetString(s, mysql.DefaultCollationName, collate.DefaultLen)
->>>>>>> d9eab62e
 	return d
 }
 
@@ -1770,7 +1762,7 @@
 
 // NewMysqlEnumDatum creates a new MysqlEnum Datum for a Enum value.
 func NewMysqlEnumDatum(e Enum) (d Datum) {
-	d.SetMysqlEnum(e, collate.DefaultCollation, collate.DefaultLen)
+	d.SetMysqlEnum(e, mysql.DefaultCollationName, collate.DefaultLen)
 	return d
 }
 
