--- conflicted
+++ resolved
@@ -206,12 +206,7 @@
 			Tp:         col.Tp,
 			Flag:       col.Flag,
 			IsPKHandle: col.GetPkHandle(),
-<<<<<<< HEAD
-			Collation:  collate.CollationID2Name(col.Collation),
-			Flen:       int(col.ColumnLen),
-=======
 			Collate:    collate.CollationID2Name(col.Collation),
->>>>>>> 14949d77
 		}
 	}
 	defVal := func(i int) ([]byte, error) {
