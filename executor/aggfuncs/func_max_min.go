--- conflicted
+++ resolved
@@ -440,11 +440,7 @@
 			p.isNull = false
 			continue
 		}
-<<<<<<< HEAD
-		cmp := types.CompareString(input, p.val, e.retTp.Collate)
-=======
 		cmp := types.CompareString(input, p.val, tp.Collate, tp.Flen)
->>>>>>> 143b3bd7
 		if e.isMax && cmp == 1 || !e.isMax && cmp == -1 {
 			p.val = stringutil.Copy(input)
 		}
@@ -461,12 +457,8 @@
 		*p2 = *p1
 		return nil
 	}
-<<<<<<< HEAD
-	cmp := types.CompareString(p1.val, p2.val, e.retTp.Collate)
-=======
 	tp := e.args[0].GetType()
 	cmp := types.CompareString(p1.val, p2.val, tp.Collate, tp.Flen)
->>>>>>> 143b3bd7
 	if e.isMax && cmp > 0 || !e.isMax && cmp < 0 {
 		p2.val, p2.isNull = p1.val, false
 	}
