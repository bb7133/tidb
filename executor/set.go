--- conflicted
+++ resolved
@@ -140,11 +140,7 @@
 			return err
 		}
 		if value.IsNull() {
-<<<<<<< HEAD
-			value.SetString("", collate.DefaultCollation, collate.DefaultLen)
-=======
 			value.SetString("", mysql.DefaultCollationName, collate.DefaultLen)
->>>>>>> d9eab62e
 		}
 		valStr, err = value.ToString()
 		if err != nil {
